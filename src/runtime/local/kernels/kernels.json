[
    {
        "kernelTemplate": {
            "header": "AggAll.h",
            "opName": "aggAll",
            "returnType": "VTRes",
            "templateParams": [
                {
                    "name": "VTRes",
                    "isDataType": false
                },
                {
                    "name": "DTArg",
                    "isDataType": true
                }
            ],
            "runtimeParams": [
                {
                    "type": "AggOpCode",
                    "name": "opCode"
                },
                {
                    "type": "const DTArg *",
                    "name": "arg"
                }
            ]
        },
        "api": [
            {
                "name": ["CUDA"],
                "instantiations": [
                    ["double", ["DenseMatrix", "double"]],
                    ["float", ["DenseMatrix", "float"]],
                    ["int64_t", ["DenseMatrix", "int64_t"]]
                ],
                "opCodes": ["SUM", "MIN", "MAX"]
            },
            {
                "name": ["CPP"],
                "instantiations": [
                    ["float", ["DenseMatrix", "float"]],
                    ["double", ["DenseMatrix", "double"]],
                    ["int64_t", ["DenseMatrix", "int64_t"]],
                    ["int32_t", ["DenseMatrix", "int32_t"]],
                    ["int8_t", ["DenseMatrix", "int8_t"]],
                    ["uint64_t", ["DenseMatrix", "uint64_t"]],
                    ["uint32_t", ["DenseMatrix", "uint32_t"]],
                    ["uint8_t", ["DenseMatrix", "uint8_t"]],
                    ["double", ["DenseMatrix", "int64_t"]],
                    ["float", ["DenseMatrix", "int64_t"]],
                    ["double", ["CSRMatrix", "double"]],
                    ["float", ["CSRMatrix", "float"]],
                    ["int64_t", ["CSRMatrix", "int64_t"]],
                    ["int32_t", ["CSRMatrix", "int32_t"]],
                    ["int8_t", ["CSRMatrix", "int8_t"]],
                    ["uint64_t", ["CSRMatrix", "uint64_t"]],
                    ["uint32_t", ["CSRMatrix", "uint32_t"]],
                    ["uint8_t", ["CSRMatrix", "uint8_t"]],
                    ["double", ["CSRMatrix", "int64_t"]],
                    ["float", ["CSRMatrix", "int64_t"]]
                ],
                "opCodes": ["SUM", "MIN", "MAX", "MEAN", "STDDEV", "VAR"]
            }
        ]
    },
    {
        "kernelTemplate": {
            "header": "AggCol.h",
            "opName": "aggCol",
            "returnType": "void",
            "templateParams": [
                {
                    "name": "DTRes",
                    "isDataType": true
                },
                {
                    "name": "DTArg",
                    "isDataType": true
                }
            ],
            "runtimeParams": [
                {
                    "type": "AggOpCode",
                    "name": "opCode"
                },
                {
                    "type": "DTRes *&",
                    "name": "res"
                },
                {
                    "type": "const DTArg *",
                    "name": "arg"
                }
            ]
        },
        "api": [
            {
                "name": ["CUDA"],
                "instantiations": [
                    [
                        ["DenseMatrix", "double"],
                        ["DenseMatrix", "double"]
                    ],
                    [
                        ["DenseMatrix", "float"],
                        ["DenseMatrix", "float"]
                    ],
                    [
                        ["DenseMatrix", "int64_t"],
                        ["DenseMatrix", "int64_t"]
                    ]
                ],
                "opCodes": ["SUM", "MIN", "MAX"]
            },
            {
                "name": ["CPP"],
                "instantiations": [
                    [
                        ["DenseMatrix", "double"],
                        ["DenseMatrix", "double"]
                    ],
                    [
                        ["DenseMatrix", "float"],
                        ["DenseMatrix", "float"]
                    ],
                    [
                        ["DenseMatrix", "int64_t"],
                        ["DenseMatrix", "int64_t"]
                    ],
                    [
                        ["DenseMatrix", "double"],
                        ["DenseMatrix", "int64_t"]
                    ],
                    [
                        ["DenseMatrix", "float"],
                        ["DenseMatrix", "int64_t"]
                    ],
                    [
                        ["DenseMatrix", "size_t"],
                        ["DenseMatrix", "double"]
                    ],
                    [
                        ["DenseMatrix", "size_t"],
                        ["DenseMatrix", "float"]
                    ],
                    [
                        ["DenseMatrix", "size_t"],
                        ["DenseMatrix", "int64_t"]
                    ],
                    [
                        ["DenseMatrix", "double"],
                        ["CSRMatrix", "double"]
                    ],
                    [
                        ["DenseMatrix", "int64_t"],
                        ["CSRMatrix", "int64_t"]
                    ],
                    [
                        ["DenseMatrix", "double"],
                        ["CSRMatrix", "int64_t"]
                    ],
                    [
                        ["DenseMatrix", "float"],
                        ["CSRMatrix", "int64_t"]
                    ]
                ],
                "opCodes": [
                    "SUM",
                    "MIN",
                    "MAX",
                    "MEAN",
                    "STDDEV",
                    "VAR",
                    "IDXMIN",
                    "IDXMAX"
                ]
            }
        ]
    },
    {
        "kernelTemplate": {
            "header": "AggCum.h",
            "opName": "aggCum",
            "returnType": "void",
            "templateParams": [
                {
                    "name": "DTRes",
                    "isDataType": true
                },
                {
                    "name": "DTArg",
                    "isDataType": true
                }
            ],
            "runtimeParams": [
                {
                    "type": "AggOpCode",
                    "name": "opCode"
                },
                {
                    "type": "DTRes *&",
                    "name": "res"
                },
                {
                    "type": "const DTArg *",
                    "name": "arg"
                }
            ]
        },
        "instantiations": [
            [
                ["DenseMatrix", "double"],
                ["DenseMatrix", "double"]
            ],
            [
                ["DenseMatrix", "float"],
                ["DenseMatrix", "float"]
            ],
            [
                ["DenseMatrix", "int64_t"],
                ["DenseMatrix", "int64_t"]
            ],
            [
                ["DenseMatrix", "uint64_t"],
                ["DenseMatrix", "uint64_t"]
            ]
        ],
        "opCodes": ["SUM", "PROD", "MIN", "MAX"]
    },
    {
        "kernelTemplate": {
            "header": "AggRow.h",
            "opName": "aggRow",
            "returnType": "void",
            "templateParams": [
                {
                    "name": "DTRes",
                    "isDataType": true
                },
                {
                    "name": "DTArg",
                    "isDataType": true
                }
            ],
            "runtimeParams": [
                {
                    "type": "AggOpCode",
                    "name": "opCode"
                },
                {
                    "type": "DTRes *&",
                    "name": "res"
                },
                {
                    "type": "const DTArg *",
                    "name": "arg"
                }
            ]
        },
        "api": [
            {
                "name": ["CUDA"],
                "instantiations": [
                    [
                        ["DenseMatrix", "double"],
                        ["DenseMatrix", "double"]
                    ],
                    [
                        ["DenseMatrix", "float"],
                        ["DenseMatrix", "float"]
                    ],
                    [
                        ["DenseMatrix", "int64_t"],
                        ["DenseMatrix", "int64_t"]
                    ]
                ],
                "opCodes": ["SUM", "MIN", "MAX"]
            },
            {
                "name": ["CPP"],
                "instantiations": [
                    [
                        ["DenseMatrix", "float"],
                        ["DenseMatrix", "float"]
                    ],
                    [
                        ["DenseMatrix", "double"],
                        ["DenseMatrix", "double"]
                    ],
                    [
                        ["DenseMatrix", "int64_t"],
                        ["DenseMatrix", "int64_t"]
                    ],
                    [
                        ["DenseMatrix", "float"],
                        ["DenseMatrix", "int64_t"]
                    ],
                    [
                        ["DenseMatrix", "double"],
                        ["DenseMatrix", "int64_t"]
                    ],
                    [
                        ["DenseMatrix", "uint8_t"],
                        ["DenseMatrix", "uint8_t"]
                    ],
                    [
                        ["DenseMatrix", "size_t"],
                        ["DenseMatrix", "float"]
                    ],
                    [
                        ["DenseMatrix", "size_t"],
                        ["DenseMatrix", "double"]
                    ],
                    [
                        ["DenseMatrix", "size_t"],
                        ["DenseMatrix", "int64_t"]
                    ],

                    [
                        ["DenseMatrix", "double"],
                        ["CSRMatrix", "double"]
                    ],
                    [
                        ["DenseMatrix", "float"],
                        ["CSRMatrix", "float"]
                    ],
                    [
                        ["DenseMatrix", "int64_t"],
                        ["CSRMatrix", "int64_t"]
                    ],
                    [
                        ["DenseMatrix", "float"],
                        ["CSRMatrix", "int64_t"]
                    ],
                    [
                        ["DenseMatrix", "double"],
                        ["CSRMatrix", "int64_t"]
                    ]
                ],
                "opCodes": [
                    "SUM",
                    "MIN",
                    "MAX",
                    "MEAN",
                    "STDDEV",
                    "VAR",
                    "IDXMIN",
                    "IDXMAX"
                ]
            }
        ]
    },
    {
        "kernelTemplate": {
            "header": "Cartesian.h",
            "opName": "cartesian",
            "returnType": "void",
            "templateParams": [],
            "runtimeParams": [
                {
                    "type": "Frame *&",
                    "name": "res"
                },
                {
                    "type": "const Frame *",
                    "name": "lhs"
                },
                {
                    "type": "const Frame *",
                    "name": "rhs"
                }
            ]
        },
        "instantiations": [[]]
    },
    {
        "kernelTemplate": {
            "header": "CastObj.h",
            "opName": "castObj",
            "returnType": "void",
            "templateParams": [
                {
                    "name": "DTRes",
                    "isDataType": true
                },
                {
                    "name": "DTArg",
                    "isDataType": true
                }
            ],
            "runtimeParams": [
                {
                    "type": "DTRes *&",
                    "name": "res"
                },
                {
                    "type": "const DTArg *",
                    "name": "arg"
                }
            ]
        },
        "instantiations": [
          [["DenseMatrix", "double"], "Frame"],
          [["DenseMatrix", "int64_t"], "Frame"],
          [["DenseMatrix", "uint64_t"], "Frame"],
          ["Frame", ["DenseMatrix", "double"]],
          ["Frame", ["DenseMatrix", "int64_t"]],
          ["Frame", ["DenseMatrix", "uint64_t"]],

<<<<<<< HEAD
          [
            ["DenseMatrix", "double"],
            ["DenseMatrix", "double"]
          ],
          [
            ["DenseMatrix", "double"],
            ["DenseMatrix", "float"]
          ],
          [
            ["DenseMatrix", "double"],
            ["DenseMatrix", "int64_t"]
          ],
          [
            ["DenseMatrix", "double"],
            ["DenseMatrix", "int32_t"]
          ],
          [
            ["DenseMatrix", "double"],
            ["DenseMatrix", "int8_t"]
          ],
          [
            ["DenseMatrix", "double"],
            ["DenseMatrix", "uint64_t"]
          ],
          [
            ["DenseMatrix", "double"],
            ["DenseMatrix", "uint32_t"]
          ],
          [
            ["DenseMatrix", "double"],
            ["DenseMatrix", "uint8_t"]
          ],
          [
            ["DenseMatrix", "double"],
            ["DenseMatrix", "size_t"]
          ],

          [
            ["DenseMatrix", "float"],
            ["DenseMatrix", "double"]
          ],
          [
            ["DenseMatrix", "float"],
            ["DenseMatrix", "float"]
          ],
          [
            ["DenseMatrix", "float"],
            ["DenseMatrix", "int64_t"]
          ],
          [
            ["DenseMatrix", "float"],
            ["DenseMatrix", "int32_t"]
          ],
          [
            ["DenseMatrix", "float"],
            ["DenseMatrix", "int8_t"]
          ],
          [
            ["DenseMatrix", "float"],
            ["DenseMatrix", "uint64_t"]
          ],
          [
            ["DenseMatrix", "float"],
            ["DenseMatrix", "uint32_t"]
          ],
          [
            ["DenseMatrix", "float"],
            ["DenseMatrix", "uint8_t"]
          ],
          [
            ["DenseMatrix", "float"],
            ["DenseMatrix", "size_t"]
          ],

          [
            ["DenseMatrix", "int64_t"],
            ["DenseMatrix", "double"]
          ],
          [
            ["DenseMatrix", "int64_t"],
            ["DenseMatrix", "float"]
          ],
          [
            ["DenseMatrix", "int64_t"],
            ["DenseMatrix", "int64_t"]
          ],
          [
            ["DenseMatrix", "int64_t"],
            ["DenseMatrix", "int32_t"]
          ],
          [
            ["DenseMatrix", "int64_t"],
            ["DenseMatrix", "int8_t"]
          ],
          [
            ["DenseMatrix", "int64_t"],
            ["DenseMatrix", "uint64_t"]
          ],
          [
            ["DenseMatrix", "int64_t"],
            ["DenseMatrix", "uint32_t"]
          ],
          [
            ["DenseMatrix", "int64_t"],
            ["DenseMatrix", "uint8_t"]
          ],
          [
            ["DenseMatrix", "int64_t"],
            ["DenseMatrix", "size_t"]
          ],

          [
            ["DenseMatrix", "int32_t"],
            ["DenseMatrix", "double"]
          ],
          [
            ["DenseMatrix", "int32_t"],
            ["DenseMatrix", "float"]
          ],
          [
            ["DenseMatrix", "int32_t"],
            ["DenseMatrix", "int64_t"]
          ],
          [
            ["DenseMatrix", "int32_t"],
            ["DenseMatrix", "int32_t"]
          ],
          [
            ["DenseMatrix", "int32_t"],
            ["DenseMatrix", "int8_t"]
          ],
          [
            ["DenseMatrix", "int32_t"],
            ["DenseMatrix", "uint64_t"]
          ],
          [
            ["DenseMatrix", "int32_t"],
            ["DenseMatrix", "uint32_t"]
          ],
          [
            ["DenseMatrix", "int32_t"],
            ["DenseMatrix", "uint8_t"]
          ],
          [
            ["DenseMatrix", "int32_t"],
            ["DenseMatrix", "size_t"]
          ],

          [
            ["DenseMatrix", "int8_t"],
            ["DenseMatrix", "double"]
          ],
          [
            ["DenseMatrix", "int8_t"],
            ["DenseMatrix", "float"]
          ],
          [
            ["DenseMatrix", "int8_t"],
            ["DenseMatrix", "int64_t"]
          ],
          [
            ["DenseMatrix", "int8_t"],
            ["DenseMatrix", "int32_t"]
          ],
          [
            ["DenseMatrix", "int8_t"],
            ["DenseMatrix", "int8_t"]
          ],
          [
            ["DenseMatrix", "int8_t"],
            ["DenseMatrix", "uint64_t"]
          ],
          [
            ["DenseMatrix", "int8_t"],
            ["DenseMatrix", "uint32_t"]
          ],
          [
            ["DenseMatrix", "int8_t"],
            ["DenseMatrix", "uint8_t"]
          ],
          [
            ["DenseMatrix", "int8_t"],
            ["DenseMatrix", "size_t"]
          ],

          [
            ["DenseMatrix", "uint64_t"],
            ["DenseMatrix", "double"]
          ],
          [
            ["DenseMatrix", "uint64_t"],
            ["DenseMatrix", "float"]
          ],
          [
            ["DenseMatrix", "uint64_t"],
            ["DenseMatrix", "int64_t"]
          ],
          [
            ["DenseMatrix", "uint64_t"],
            ["DenseMatrix", "int32_t"]
          ],
          [
            ["DenseMatrix", "uint64_t"],
            ["DenseMatrix", "int8_t"]
          ],
          [
            ["DenseMatrix", "uint64_t"],
            ["DenseMatrix", "uint64_t"]
          ],
          [
            ["DenseMatrix", "uint64_t"],
            ["DenseMatrix", "uint32_t"]
          ],
          [
            ["DenseMatrix", "uint64_t"],
            ["DenseMatrix", "uint8_t"]
          ],
          [
            ["DenseMatrix", "uint64_t"],
            ["DenseMatrix", "size_t"]
          ],

          [
            ["DenseMatrix", "uint32_t"],
            ["DenseMatrix", "double"]
          ],
          [
            ["DenseMatrix", "uint32_t"],
            ["DenseMatrix", "float"]
          ],
          [
            ["DenseMatrix", "uint32_t"],
            ["DenseMatrix", "int64_t"]
          ],
          [
            ["DenseMatrix", "uint32_t"],
            ["DenseMatrix", "int32_t"]
          ],
          [
            ["DenseMatrix", "uint32_t"],
            ["DenseMatrix", "int8_t"]
          ],
          [
            ["DenseMatrix", "uint32_t"],
            ["DenseMatrix", "uint64_t"]
          ],
          [
            ["DenseMatrix", "uint32_t"],
            ["DenseMatrix", "uint32_t"]
          ],
          [
            ["DenseMatrix", "uint32_t"],
            ["DenseMatrix", "uint8_t"]
          ],
          [
            ["DenseMatrix", "uint32_t"],
            ["DenseMatrix", "size_t"]
          ],

          [
            ["DenseMatrix", "uint8_t"],
            ["DenseMatrix", "double"]
          ],
          [
            ["DenseMatrix", "uint8_t"],
            ["DenseMatrix", "float"]
          ],
          [
            ["DenseMatrix", "uint8_t"],
            ["DenseMatrix", "int64_t"]
          ],
          [
            ["DenseMatrix", "uint8_t"],
            ["DenseMatrix", "int32_t"]
          ],
          [
            ["DenseMatrix", "uint8_t"],
            ["DenseMatrix", "int8_t"]
          ],
          [
            ["DenseMatrix", "uint8_t"],
            ["DenseMatrix", "uint64_t"]
          ],
          [
            ["DenseMatrix", "uint8_t"],
            ["DenseMatrix", "uint32_t"]
          ],
          [
            ["DenseMatrix", "uint8_t"],
            ["DenseMatrix", "uint8_t"]
          ],
          [
            ["DenseMatrix", "uint8_t"],
            ["DenseMatrix", "size_t"]
          ],

          [
            ["DenseMatrix", "size_t"],
            ["DenseMatrix", "double"]
          ],
          [
            ["DenseMatrix", "size_t"],
            ["DenseMatrix", "float"]
          ],
          [
            ["DenseMatrix", "size_t"],
            ["DenseMatrix", "int64_t"]
          ],
          [
            ["DenseMatrix", "size_t"],
            ["DenseMatrix", "int32_t"]
          ],
          [
            ["DenseMatrix", "size_t"],
            ["DenseMatrix", "int8_t"]
          ],
          [
            ["DenseMatrix", "size_t"],
            ["DenseMatrix", "uint64_t"]
          ],
          [
            ["DenseMatrix", "size_t"],
            ["DenseMatrix", "uint32_t"]
          ],
          [
            ["DenseMatrix", "size_t"],
            ["DenseMatrix", "uint8_t"]
          ],
          [
            ["DenseMatrix", "size_t"],
            ["DenseMatrix", "size_t"]
          ],
          [
            ["DenseMatrix", "double"],
            ["DenseMatrix", "std::string"]
          ],
          [
            ["DenseMatrix", "float"],
            ["DenseMatrix", "std::string"]
          ],
          [
            ["DenseMatrix", "int64_t"],
            ["DenseMatrix", "std::string"]
          ],
          [
            ["DenseMatrix", "int32_t"],
            ["DenseMatrix", "std::string"]
          ],
          [
            ["DenseMatrix", "int8_t"],
            ["DenseMatrix", "std::string"]
          ],
          [
            ["DenseMatrix", "uint64_t"],
            ["DenseMatrix", "std::string"]
          ],
          [
            ["DenseMatrix", "uint32_t"],
            ["DenseMatrix", "std::string"]
          ],
          [
            ["DenseMatrix", "uint8_t"],
            ["DenseMatrix", "std::string"]
          ],
          [
            ["DenseMatrix", "size_t"],
            ["DenseMatrix", "std::string"]
          ],
          [
            ["DenseMatrix", "double"],
            ["CSRMatrix", "double"]
          ],
          [
            ["DenseMatrix", "float"],
            ["CSRMatrix", "float"]
          ],
          [
            ["DenseMatrix", "int64_t"],
            ["CSRMatrix", "int64_t"]
          ],
          [
            ["CSRMatrix", "double"],
            ["DenseMatrix", "double"]
          ],
          [
            ["CSRMatrix", "float"],
            ["DenseMatrix", "float"]
          ],
          [
            ["CSRMatrix", "int64_t"],
            ["DenseMatrix", "int64_t"]
          ],
          [
            ["CSRMatrix", "double"],
            ["CSRMatrix", "float"]
          ],
          [
            ["CSRMatrix", "float"],
            ["CSRMatrix", "double"]
          ]
=======
            [
                ["DenseMatrix", "double"],
                ["DenseMatrix", "double"]
            ],
            [
                ["DenseMatrix", "double"],
                ["DenseMatrix", "float"]
            ],
            [
                ["DenseMatrix", "double"],
                ["DenseMatrix", "int64_t"]
            ],
            [
                ["DenseMatrix", "double"],
                ["DenseMatrix", "int32_t"]
            ],
            [
                ["DenseMatrix", "double"],
                ["DenseMatrix", "int8_t"]
            ],
            [
                ["DenseMatrix", "double"],
                ["DenseMatrix", "uint64_t"]
            ],
            [
                ["DenseMatrix", "double"],
                ["DenseMatrix", "uint32_t"]
            ],
            [
                ["DenseMatrix", "double"],
                ["DenseMatrix", "uint8_t"]
            ],
            [
                ["DenseMatrix", "double"],
                ["DenseMatrix", "size_t"]
            ],
            [
                ["DenseMatrix", "double"],
                ["DenseMatrix", "std::string"]
            ],

            [
                ["DenseMatrix", "float"],
                ["DenseMatrix", "double"]
            ],
            [
                ["DenseMatrix", "float"],
                ["DenseMatrix", "float"]
            ],
            [
                ["DenseMatrix", "float"],
                ["DenseMatrix", "int64_t"]
            ],
            [
                ["DenseMatrix", "float"],
                ["DenseMatrix", "int32_t"]
            ],
            [
                ["DenseMatrix", "float"],
                ["DenseMatrix", "int8_t"]
            ],
            [
                ["DenseMatrix", "float"],
                ["DenseMatrix", "uint64_t"]
            ],
            [
                ["DenseMatrix", "float"],
                ["DenseMatrix", "uint32_t"]
            ],
            [
                ["DenseMatrix", "float"],
                ["DenseMatrix", "uint8_t"]
            ],
            [
                ["DenseMatrix", "float"],
                ["DenseMatrix", "size_t"]
            ],
            [
                ["DenseMatrix", "float"],
                ["DenseMatrix", "std::string"]
            ],

            [
                ["DenseMatrix", "int64_t"],
                ["DenseMatrix", "double"]
            ],
            [
                ["DenseMatrix", "int64_t"],
                ["DenseMatrix", "float"]
            ],
            [
                ["DenseMatrix", "int64_t"],
                ["DenseMatrix", "int64_t"]
            ],
            [
                ["DenseMatrix", "int64_t"],
                ["DenseMatrix", "int32_t"]
            ],
            [
                ["DenseMatrix", "int64_t"],
                ["DenseMatrix", "int8_t"]
            ],
            [
                ["DenseMatrix", "int64_t"],
                ["DenseMatrix", "uint64_t"]
            ],
            [
                ["DenseMatrix", "int64_t"],
                ["DenseMatrix", "uint32_t"]
            ],
            [
                ["DenseMatrix", "int64_t"],
                ["DenseMatrix", "uint8_t"]
            ],
            [
                ["DenseMatrix", "int64_t"],
                ["DenseMatrix", "size_t"]
            ],
            [
                ["DenseMatrix", "int64_t"],
                ["DenseMatrix", "std::string"]
            ],

            [
                ["DenseMatrix", "int32_t"],
                ["DenseMatrix", "double"]
            ],
            [
                ["DenseMatrix", "int32_t"],
                ["DenseMatrix", "float"]
            ],
            [
                ["DenseMatrix", "int32_t"],
                ["DenseMatrix", "int64_t"]
            ],
            [
                ["DenseMatrix", "int32_t"],
                ["DenseMatrix", "int32_t"]
            ],
            [
                ["DenseMatrix", "int32_t"],
                ["DenseMatrix", "int8_t"]
            ],
            [
                ["DenseMatrix", "int32_t"],
                ["DenseMatrix", "uint64_t"]
            ],
            [
                ["DenseMatrix", "int32_t"],
                ["DenseMatrix", "uint32_t"]
            ],
            [
                ["DenseMatrix", "int32_t"],
                ["DenseMatrix", "uint8_t"]
            ],
            [
                ["DenseMatrix", "int32_t"],
                ["DenseMatrix", "size_t"]
            ],
            [
                ["DenseMatrix", "int32_t"],
                ["DenseMatrix", "std::string"]
            ],

            [
                ["DenseMatrix", "int8_t"],
                ["DenseMatrix", "double"]
            ],
            [
                ["DenseMatrix", "int8_t"],
                ["DenseMatrix", "float"]
            ],
            [
                ["DenseMatrix", "int8_t"],
                ["DenseMatrix", "int64_t"]
            ],
            [
                ["DenseMatrix", "int8_t"],
                ["DenseMatrix", "int32_t"]
            ],
            [
                ["DenseMatrix", "int8_t"],
                ["DenseMatrix", "int8_t"]
            ],
            [
                ["DenseMatrix", "int8_t"],
                ["DenseMatrix", "uint64_t"]
            ],
            [
                ["DenseMatrix", "int8_t"],
                ["DenseMatrix", "uint32_t"]
            ],
            [
                ["DenseMatrix", "int8_t"],
                ["DenseMatrix", "uint8_t"]
            ],
            [
                ["DenseMatrix", "int8_t"],
                ["DenseMatrix", "size_t"]
            ],
            [
                ["DenseMatrix", "int8_t"],
                ["DenseMatrix", "std::string"]
            ],

            [
                ["DenseMatrix", "uint64_t"],
                ["DenseMatrix", "double"]
            ],
            [
                ["DenseMatrix", "uint64_t"],
                ["DenseMatrix", "float"]
            ],
            [
                ["DenseMatrix", "uint64_t"],
                ["DenseMatrix", "int64_t"]
            ],
            [
                ["DenseMatrix", "uint64_t"],
                ["DenseMatrix", "int32_t"]
            ],
            [
                ["DenseMatrix", "uint64_t"],
                ["DenseMatrix", "int8_t"]
            ],
            [
                ["DenseMatrix", "uint64_t"],
                ["DenseMatrix", "uint64_t"]
            ],
            [
                ["DenseMatrix", "uint64_t"],
                ["DenseMatrix", "uint32_t"]
            ],
            [
                ["DenseMatrix", "uint64_t"],
                ["DenseMatrix", "uint8_t"]
            ],
            [
                ["DenseMatrix", "uint64_t"],
                ["DenseMatrix", "size_t"]
            ],
            [
                ["DenseMatrix", "uint64_t"],
                ["DenseMatrix", "std::string"]
            ],

            [
                ["DenseMatrix", "uint32_t"],
                ["DenseMatrix", "double"]
            ],
            [
                ["DenseMatrix", "uint32_t"],
                ["DenseMatrix", "float"]
            ],
            [
                ["DenseMatrix", "uint32_t"],
                ["DenseMatrix", "int64_t"]
            ],
            [
                ["DenseMatrix", "uint32_t"],
                ["DenseMatrix", "int32_t"]
            ],
            [
                ["DenseMatrix", "uint32_t"],
                ["DenseMatrix", "int8_t"]
            ],
            [
                ["DenseMatrix", "uint32_t"],
                ["DenseMatrix", "uint64_t"]
            ],
            [
                ["DenseMatrix", "uint32_t"],
                ["DenseMatrix", "uint32_t"]
            ],
            [
                ["DenseMatrix", "uint32_t"],
                ["DenseMatrix", "uint8_t"]
            ],
            [
                ["DenseMatrix", "uint32_t"],
                ["DenseMatrix", "size_t"]
            ],
            [
                ["DenseMatrix", "uint32_t"],
                ["DenseMatrix", "std::string"]
            ],

            [
                ["DenseMatrix", "uint8_t"],
                ["DenseMatrix", "double"]
            ],
            [
                ["DenseMatrix", "uint8_t"],
                ["DenseMatrix", "float"]
            ],
            [
                ["DenseMatrix", "uint8_t"],
                ["DenseMatrix", "int64_t"]
            ],
            [
                ["DenseMatrix", "uint8_t"],
                ["DenseMatrix", "int32_t"]
            ],
            [
                ["DenseMatrix", "uint8_t"],
                ["DenseMatrix", "int8_t"]
            ],
            [
                ["DenseMatrix", "uint8_t"],
                ["DenseMatrix", "uint64_t"]
            ],
            [
                ["DenseMatrix", "uint8_t"],
                ["DenseMatrix", "uint32_t"]
            ],
            [
                ["DenseMatrix", "uint8_t"],
                ["DenseMatrix", "uint8_t"]
            ],
            [
                ["DenseMatrix", "uint8_t"],
                ["DenseMatrix", "size_t"]
            ],
            [
                ["DenseMatrix", "uint8_t"],
                ["DenseMatrix", "std::string"]
            ],

            [
                ["DenseMatrix", "size_t"],
                ["DenseMatrix", "double"]
            ],
            [
                ["DenseMatrix", "size_t"],
                ["DenseMatrix", "float"]
            ],
            [
                ["DenseMatrix", "size_t"],
                ["DenseMatrix", "int64_t"]
            ],
            [
                ["DenseMatrix", "size_t"],
                ["DenseMatrix", "int32_t"]
            ],
            [
                ["DenseMatrix", "size_t"],
                ["DenseMatrix", "int8_t"]
            ],
            [
                ["DenseMatrix", "size_t"],
                ["DenseMatrix", "uint64_t"]
            ],
            [
                ["DenseMatrix", "size_t"],
                ["DenseMatrix", "uint32_t"]
            ],
            [
                ["DenseMatrix", "size_t"],
                ["DenseMatrix", "uint8_t"]
            ],
            [
                ["DenseMatrix", "size_t"],
                ["DenseMatrix", "size_t"]
            ],
            [
                ["DenseMatrix", "size_t"],
                ["DenseMatrix", "std::string"]
            ],

            [
                ["DenseMatrix", "std::string"],
                ["DenseMatrix", "double"]
            ],
            [
                ["DenseMatrix", "std::string"],
                ["DenseMatrix", "float"]
            ],
            [
                ["DenseMatrix", "std::string"],
                ["DenseMatrix", "int64_t"]
            ],
            [
                ["DenseMatrix", "std::string"],
                ["DenseMatrix", "int32_t"]
            ],
            [
                ["DenseMatrix", "std::string"],
                ["DenseMatrix", "int8_t"]
            ],
            [
                ["DenseMatrix", "std::string"],
                ["DenseMatrix", "uint64_t"]
            ],
            [
                ["DenseMatrix", "std::string"],
                ["DenseMatrix", "uint32_t"]
            ],
            [
                ["DenseMatrix", "std::string"],
                ["DenseMatrix", "uint8_t"]
            ],
            [
                ["DenseMatrix", "std::string"],
                ["DenseMatrix", "size_t"]
            ],

            [
                ["DenseMatrix", "double"],
                ["CSRMatrix", "double"]
            ],
            [
                ["DenseMatrix", "float"],
                ["CSRMatrix", "float"]
            ],
            [
                ["DenseMatrix", "int64_t"],
                ["CSRMatrix", "int64_t"]
            ],

            [
                ["CSRMatrix", "double"],
                ["DenseMatrix", "double"]
            ],
            [
                ["CSRMatrix", "float"],
                ["DenseMatrix", "float"]
            ],
            [
                ["CSRMatrix", "int64_t"],
                ["DenseMatrix", "int64_t"]
            ],

            [
                ["CSRMatrix", "double"],
                ["CSRMatrix", "float"]
            ],
            [
                ["CSRMatrix", "float"],
                ["CSRMatrix", "double"]
            ]
>>>>>>> 9f27ac32
        ]
    },
    {
        "kernelTemplate": {
            "header": "CastObjSca.h",
            "opName": "castObjSca",
            "returnType": "VTRes",
            "templateParams": [
                {
                    "name": "VTRes",
                    "isDataType": false
                },
                {
                    "name": "DTArg",
                    "isDataType": true
                }
            ],
            "runtimeParams": [
                {
                    "type": "const DTArg *",
                    "name": "arg"
                }
            ]
        },
        "instantiations": [
            ["double", ["DenseMatrix", "double"]],
            ["double", ["DenseMatrix", "float"]],
            ["double", ["DenseMatrix", "int64_t"]],
            ["double", ["DenseMatrix", "int32_t"]],
            ["double", ["DenseMatrix", "int8_t"]],
            ["double", ["DenseMatrix", "uint64_t"]],
            ["double", ["DenseMatrix", "uint32_t"]],
            ["double", ["DenseMatrix", "uint8_t"]],
            ["double", ["DenseMatrix", "size_t"]],

            ["float", ["DenseMatrix", "double"]],
            ["float", ["DenseMatrix", "float"]],
            ["float", ["DenseMatrix", "int64_t"]],
            ["float", ["DenseMatrix", "int32_t"]],
            ["float", ["DenseMatrix", "int8_t"]],
            ["float", ["DenseMatrix", "uint64_t"]],
            ["float", ["DenseMatrix", "uint32_t"]],
            ["float", ["DenseMatrix", "uint8_t"]],
            ["float", ["DenseMatrix", "size_t"]],

            ["int64_t", ["DenseMatrix", "double"]],
            ["int64_t", ["DenseMatrix", "float"]],
            ["int64_t", ["DenseMatrix", "int64_t"]],
            ["int64_t", ["DenseMatrix", "int32_t"]],
            ["int64_t", ["DenseMatrix", "int8_t"]],
            ["int64_t", ["DenseMatrix", "uint64_t"]],
            ["int64_t", ["DenseMatrix", "uint32_t"]],
            ["int64_t", ["DenseMatrix", "uint8_t"]],
            ["int64_t", ["DenseMatrix", "size_t"]],

            ["int32_t", ["DenseMatrix", "double"]],
            ["int32_t", ["DenseMatrix", "float"]],
            ["int32_t", ["DenseMatrix", "int64_t"]],
            ["int32_t", ["DenseMatrix", "int32_t"]],
            ["int32_t", ["DenseMatrix", "int8_t"]],
            ["int32_t", ["DenseMatrix", "uint64_t"]],
            ["int32_t", ["DenseMatrix", "uint32_t"]],
            ["int32_t", ["DenseMatrix", "uint8_t"]],
            ["int32_t", ["DenseMatrix", "size_t"]],

            ["int8_t", ["DenseMatrix", "double"]],
            ["int8_t", ["DenseMatrix", "float"]],
            ["int8_t", ["DenseMatrix", "int64_t"]],
            ["int8_t", ["DenseMatrix", "int32_t"]],
            ["int8_t", ["DenseMatrix", "int8_t"]],
            ["int8_t", ["DenseMatrix", "uint64_t"]],
            ["int8_t", ["DenseMatrix", "uint32_t"]],
            ["int8_t", ["DenseMatrix", "uint8_t"]],
            ["int8_t", ["DenseMatrix", "size_t"]],

            ["uint64_t", ["DenseMatrix", "double"]],
            ["uint64_t", ["DenseMatrix", "float"]],
            ["uint64_t", ["DenseMatrix", "int64_t"]],
            ["uint64_t", ["DenseMatrix", "int32_t"]],
            ["uint64_t", ["DenseMatrix", "int8_t"]],
            ["uint64_t", ["DenseMatrix", "uint64_t"]],
            ["uint64_t", ["DenseMatrix", "uint32_t"]],
            ["uint64_t", ["DenseMatrix", "uint8_t"]],
            ["uint64_t", ["DenseMatrix", "size_t"]],

            ["uint32_t", ["DenseMatrix", "double"]],
            ["uint32_t", ["DenseMatrix", "float"]],
            ["uint32_t", ["DenseMatrix", "int64_t"]],
            ["uint32_t", ["DenseMatrix", "int32_t"]],
            ["uint32_t", ["DenseMatrix", "int8_t"]],
            ["uint32_t", ["DenseMatrix", "uint64_t"]],
            ["uint32_t", ["DenseMatrix", "uint32_t"]],
            ["uint32_t", ["DenseMatrix", "uint8_t"]],
            ["uint32_t", ["DenseMatrix", "size_t"]],

            ["uint8_t", ["DenseMatrix", "double"]],
            ["uint8_t", ["DenseMatrix", "float"]],
            ["uint8_t", ["DenseMatrix", "int64_t"]],
            ["uint8_t", ["DenseMatrix", "int32_t"]],
            ["uint8_t", ["DenseMatrix", "int8_t"]],
            ["uint8_t", ["DenseMatrix", "uint64_t"]],
            ["uint8_t", ["DenseMatrix", "uint32_t"]],
            ["uint8_t", ["DenseMatrix", "uint8_t"]],
            ["uint8_t", ["DenseMatrix", "size_t"]],

            ["size_t", ["DenseMatrix", "double"]],
            ["size_t", ["DenseMatrix", "float"]],
            ["size_t", ["DenseMatrix", "int64_t"]],
            ["size_t", ["DenseMatrix", "int32_t"]],
            ["size_t", ["DenseMatrix", "int8_t"]],
            ["size_t", ["DenseMatrix", "uint64_t"]],
            ["size_t", ["DenseMatrix", "uint32_t"]],
            ["size_t", ["DenseMatrix", "uint8_t"]],
            ["size_t", ["DenseMatrix", "size_t"]],

            ["double", "Frame"],
            ["int64_t", "Frame"]
        ]
    },
    {
        "kernelTemplate": {
            "header": "EigenCal.h",
            "opName": "eigenCal",
            "returnType": "void",
            "templateParams": [
                {
                    "name": "DTRes1",
                    "isDataType": true
                },
                {
                    "name": "DTRes2",
                    "isDataType": true
                },
                {
                    "name": "DTArg",
                    "isDataType": true
                }
            ],
            "runtimeParams": [
                {
                    "type": "DTRes1 *&",
                    "name": "res1"
                },
                {
                    "type": "DTRes2 *&",
                    "name": "res2"
                },
                {
                    "type": "const DTArg *",
                    "name": "inMat"
                }
            ]
        },
        "api": [
            {
                "name": ["CPP"],
                "instantiations": [
                    [
                        ["DenseMatrix", "double"],
                        ["DenseMatrix", "double"],
                        ["DenseMatrix", "double"]
                    ],
                    [
                        ["DenseMatrix", "float"],
                        ["DenseMatrix", "float"],
                        ["DenseMatrix", "float"]
                    ]
                ]
            }
        ]
    },
    {
        "kernelTemplate": {
            "header": "CastSca.h",
            "opName": "castSca",
            "returnType": "VTRes",
            "templateParams": [
                {
                    "name": "VTRes",
                    "isDataType": false
                },
                {
                    "name": "VTArg",
                    "isDataType": false
                }
            ],
            "runtimeParams": [
                {
                    "type": "VTArg",
                    "name": "arg"
                }
            ]
        },
        "instantiations": [
            ["double", "double"],
            ["double", "float"],
            ["double", "int64_t"],
            ["double", "int32_t"],
            ["double", "int8_t"],
            ["double", "uint64_t"],
            ["double", "uint32_t"],
            ["double", "uint8_t"],
            ["double", "size_t"],
            ["double", "bool"],

            ["float", "double"],
            ["float", "float"],
            ["float", "int64_t"],
            ["float", "int32_t"],
            ["float", "int8_t"],
            ["float", "uint64_t"],
            ["float", "uint32_t"],
            ["float", "uint8_t"],
            ["float", "size_t"],
            ["float", "bool"],

            ["int64_t", "double"],
            ["int64_t", "float"],
            ["int64_t", "int64_t"],
            ["int64_t", "int32_t"],
            ["int64_t", "int8_t"],
            ["int64_t", "uint64_t"],
            ["int64_t", "uint32_t"],
            ["int64_t", "uint8_t"],
            ["int64_t", "size_t"],
            ["int64_t", "bool"],

            ["int32_t", "double"],
            ["int32_t", "float"],
            ["int32_t", "int64_t"],
            ["int32_t", "int32_t"],
            ["int32_t", "int8_t"],
            ["int32_t", "uint64_t"],
            ["int32_t", "uint32_t"],
            ["int32_t", "uint8_t"],
            ["int32_t", "size_t"],
            ["int32_t", "bool"],

            ["int8_t", "double"],
            ["int8_t", "float"],
            ["int8_t", "int64_t"],
            ["int8_t", "int32_t"],
            ["int8_t", "int8_t"],
            ["int8_t", "uint64_t"],
            ["int8_t", "uint32_t"],
            ["int8_t", "uint8_t"],
            ["int8_t", "size_t"],
            ["int8_t", "bool"],

            ["uint64_t", "double"],
            ["uint64_t", "float"],
            ["uint64_t", "int64_t"],
            ["uint64_t", "int32_t"],
            ["uint64_t", "int8_t"],
            ["uint64_t", "uint64_t"],
            ["uint64_t", "uint32_t"],
            ["uint64_t", "uint8_t"],
            ["uint64_t", "size_t"],
            ["uint64_t", "bool"],

            ["uint32_t", "double"],
            ["uint32_t", "float"],
            ["uint32_t", "int64_t"],
            ["uint32_t", "int32_t"],
            ["uint32_t", "int8_t"],
            ["uint32_t", "uint64_t"],
            ["uint32_t", "uint32_t"],
            ["uint32_t", "uint8_t"],
            ["uint32_t", "size_t"],
            ["uint32_t", "bool"],

            ["uint8_t", "double"],
            ["uint8_t", "float"],
            ["uint8_t", "int64_t"],
            ["uint8_t", "int32_t"],
            ["uint8_t", "int8_t"],
            ["uint8_t", "uint64_t"],
            ["uint8_t", "uint32_t"],
            ["uint8_t", "uint8_t"],
            ["uint8_t", "size_t"],
            ["uint8_t", "bool"],

            ["size_t", "double"],
            ["size_t", "float"],
            ["size_t", "int64_t"],
            ["size_t", "int32_t"],
            ["size_t", "int8_t"],
            ["size_t", "uint64_t"],
            ["size_t", "uint32_t"],
            ["size_t", "uint8_t"],
            ["size_t", "size_t"],
            ["size_t", "bool"],

            ["bool", "double"],
            ["bool", "float"],
            ["bool", "int64_t"],
            ["bool", "int32_t"],
            ["bool", "int8_t"],
            ["bool", "uint64_t"],
            ["bool", "uint32_t"],
            ["bool", "uint8_t"],
            ["bool", "size_t"],
            ["bool", "bool"],

            ["const char *", "double"],
            ["const char *", "float"],
            ["const char *", "int64_t"],
            ["const char *", "int32_t"],
            ["const char *", "int8_t"],
            ["const char *", "uint64_t"],
            ["const char *", "uint32_t"],
            ["const char *", "uint8_t"],
            ["const char *", "size_t"],
            ["const char *", "bool"]
        ]
    },
    {
        "kernelTemplate": {
            "header": "CastScaObj.h",
            "opName": "castScaObj",
            "returnType": "void",
            "templateParams": [
                {
                    "name": "DTRes",
                    "isDataType": true
                },
                {
                    "name": "VTArg",
                    "isDataType": false
                }
            ],
            "runtimeParams": [
                {
                    "type": "DTRes *&",
                    "name": "res"
                },
                {
                    "type": "VTArg",
                    "name": "arg"
                }
            ]
        },
        "instantiations": [
            [["DenseMatrix", "double"], "double"],
            [["DenseMatrix", "double"], "float"],
            [["DenseMatrix", "double"], "int64_t"],
            [["DenseMatrix", "double"], "int32_t"],
            [["DenseMatrix", "double"], "int8_t"],
            [["DenseMatrix", "double"], "uint64_t"],
            [["DenseMatrix", "double"], "uint32_t"],
            [["DenseMatrix", "double"], "uint8_t"],
            [["DenseMatrix", "double"], "size_t"],

            [["DenseMatrix", "float"], "double"],
            [["DenseMatrix", "float"], "float"],
            [["DenseMatrix", "float"], "int64_t"],
            [["DenseMatrix", "float"], "int32_t"],
            [["DenseMatrix", "float"], "int8_t"],
            [["DenseMatrix", "float"], "uint64_t"],
            [["DenseMatrix", "float"], "uint32_t"],
            [["DenseMatrix", "float"], "uint8_t"],
            [["DenseMatrix", "float"], "size_t"],

            [["DenseMatrix", "int64_t"], "double"],
            [["DenseMatrix", "int64_t"], "float"],
            [["DenseMatrix", "int64_t"], "int64_t"],
            [["DenseMatrix", "int64_t"], "int32_t"],
            [["DenseMatrix", "int64_t"], "int8_t"],
            [["DenseMatrix", "int64_t"], "uint64_t"],
            [["DenseMatrix", "int64_t"], "uint32_t"],
            [["DenseMatrix", "int64_t"], "uint8_t"],
            [["DenseMatrix", "int64_t"], "size_t"],

            [["DenseMatrix", "int32_t"], "double"],
            [["DenseMatrix", "int32_t"], "float"],
            [["DenseMatrix", "int32_t"], "int64_t"],
            [["DenseMatrix", "int32_t"], "int32_t"],
            [["DenseMatrix", "int32_t"], "int8_t"],
            [["DenseMatrix", "int32_t"], "uint64_t"],
            [["DenseMatrix", "int32_t"], "uint32_t"],
            [["DenseMatrix", "int32_t"], "uint8_t"],
            [["DenseMatrix", "int32_t"], "size_t"],

            [["DenseMatrix", "int8_t"], "double"],
            [["DenseMatrix", "int8_t"], "float"],
            [["DenseMatrix", "int8_t"], "int64_t"],
            [["DenseMatrix", "int8_t"], "int32_t"],
            [["DenseMatrix", "int8_t"], "int8_t"],
            [["DenseMatrix", "int8_t"], "uint64_t"],
            [["DenseMatrix", "int8_t"], "uint32_t"],
            [["DenseMatrix", "int8_t"], "uint8_t"],
            [["DenseMatrix", "int8_t"], "size_t"],

            [["DenseMatrix", "uint64_t"], "double"],
            [["DenseMatrix", "uint64_t"], "float"],
            [["DenseMatrix", "uint64_t"], "int64_t"],
            [["DenseMatrix", "uint64_t"], "int32_t"],
            [["DenseMatrix", "uint64_t"], "int8_t"],
            [["DenseMatrix", "uint64_t"], "uint64_t"],
            [["DenseMatrix", "uint64_t"], "uint32_t"],
            [["DenseMatrix", "uint64_t"], "uint8_t"],
            [["DenseMatrix", "uint64_t"], "size_t"],

            [["DenseMatrix", "uint32_t"], "double"],
            [["DenseMatrix", "uint32_t"], "float"],
            [["DenseMatrix", "uint32_t"], "int64_t"],
            [["DenseMatrix", "uint32_t"], "int32_t"],
            [["DenseMatrix", "uint32_t"], "int8_t"],
            [["DenseMatrix", "uint32_t"], "uint64_t"],
            [["DenseMatrix", "uint32_t"], "uint32_t"],
            [["DenseMatrix", "uint32_t"], "uint8_t"],
            [["DenseMatrix", "uint32_t"], "size_t"],

            [["DenseMatrix", "uint8_t"], "double"],
            [["DenseMatrix", "uint8_t"], "float"],
            [["DenseMatrix", "uint8_t"], "int64_t"],
            [["DenseMatrix", "uint8_t"], "int32_t"],
            [["DenseMatrix", "uint8_t"], "int8_t"],
            [["DenseMatrix", "uint8_t"], "uint64_t"],
            [["DenseMatrix", "uint8_t"], "uint32_t"],
            [["DenseMatrix", "uint8_t"], "uint8_t"],
            [["DenseMatrix", "uint8_t"], "size_t"],

            [["DenseMatrix", "size_t"], "double"],
            [["DenseMatrix", "size_t"], "float"],
            [["DenseMatrix", "size_t"], "int64_t"],
            [["DenseMatrix", "size_t"], "int32_t"],
            [["DenseMatrix", "size_t"], "int8_t"],
            [["DenseMatrix", "size_t"], "uint64_t"],
            [["DenseMatrix", "size_t"], "uint32_t"],
            [["DenseMatrix", "size_t"], "uint8_t"],
            [["DenseMatrix", "size_t"], "size_t"],

            [["DenseMatrix", "bool"], "bool"],

            ["Frame", "double"],
            ["Frame", "int64_t"]
        ]
    },
    {
        "kernelTemplate": {
            "header": "ColBind.h",
            "opName": "colBind",
            "returnType": "void",
            "templateParams": [
                {
                    "name": "DTRes",
                    "isDataType": true
                },
                {
                    "name": "DTLhs",
                    "isDataType": true
                },
                {
                    "name": "DTRhs",
                    "isDataType": true
                }
            ],
            "runtimeParams": [
                {
                    "type": "DTRes *&",
                    "name": "res"
                },
                {
                    "type": "const DTLhs *",
                    "name": "lhs"
                },
                {
                    "type": "const DTRhs *",
                    "name": "rhs"
                }
            ]
        },
        "api": [
            {
                "name": ["CUDA", "CPP"],
                "instantiations": [
                    [
                        ["DenseMatrix", "double"],
                        ["DenseMatrix", "double"],
                        ["DenseMatrix", "double"]
                    ],
                    [
                        ["DenseMatrix", "float"],
                        ["DenseMatrix", "float"],
                        ["DenseMatrix", "float"]
                    ],
                    [
                        ["DenseMatrix", "int64_t"],
                        ["DenseMatrix", "int64_t"],
                        ["DenseMatrix", "int64_t"]
                    ]
                ]
            },
            {
                "name": ["CPP"],
                "instantiations": [
                    ["Frame", "Frame", "Frame"],
                    [
                        ["CSRMatrix", "double"],
                        ["CSRMatrix", "double"],
                        ["CSRMatrix", "double"]
                    ],
                    [
                        ["CSRMatrix", "int64_t"],
                        ["CSRMatrix", "int64_t"],
                        ["CSRMatrix", "int64_t"]
                    ]
                ]
            }
        ]
    },
    {
        "kernelTemplate": {
            "header": "CreateDaphneContext.h",
            "opName": "createDaphneContext",
            "returnType": "void",
            "templateParams": [],
            "runtimeParams": [
                {
                    "type": "DaphneContext *&",
                    "name": "res"
                },
                {
                    "type": "uint64_t",
                    "name": "configPtr"
                },
                {
                    "type": "uint64_t",
                    "name": "dispatchMappingPtr"
                },
                {
                    "type": "uint64_t",
                    "name": "statisticsPtr"
                },
                {
                    "type": "uint64_t",
                    "name": "stringRefCountPtr"
                }
            ]
        },
        "instantiations": [[]]
    },
    {
        "kernelTemplate": {
            "header": "CreateCUDAContext.h",
            "opName": "createCUDAContext",
            "returnType": "void",
            "templateParams": [],
            "runtimeParams": []
        },
        "api": [
            {
                "name": ["CUDA"],
                "instantiations": [[]]
            }
        ]
    },
    {
        "kernelTemplate": {
            "header": "CreateFPGAContext.h",
            "opName": "createFPGAContext",
            "returnType": "void",
            "templateParams": [],
            "runtimeParams": []
        },
        "api": [
            {
                "name": ["FPGAOPENCL"],
                "instantiations": [[]]
            }
        ]
    },
    {
        "kernelTemplate": {
            "header": "CreateDistributedContext.h",
            "opName": "createDistributedContext",
            "returnType": "void",
            "templateParams": [],
            "runtimeParams": []
        },
        "instantiations": [[]]
    },
    {
        "kernelTemplate": {
            "header": "CreateHDFSContext.h",
            "opName": "createHDFSContext",
            "returnType": "void",
            "templateParams": [],
            "runtimeParams": []
        },
        "instantiations": [[]]
    },
    {
        "kernelTemplate": {
            "header": "ConvertMemRefToDenseMatrix.h",
            "opName": "convertMemRefToDenseMatrix",
            "returnType": "void",
            "templateParams": [
                {
                    "name": "VT",
                    "isDataType": false
                }
            ],
            "runtimeParams": [
                {
                    "type": "DenseMatrix<VT> *&",
                    "name": "result"
                },
                {
                    "type": "size_t",
                    "name": "basePtr"
                },
                {
                    "type": "size_t",
                    "name": "offset"
                },
                {
                    "type": "size_t",
                    "name": "size0"
                },
                {
                    "type": "size_t",
                    "name": "size1"
                },
                {
                    "type": "size_t",
                    "name": "stride0"
                },
                {
                    "type": "size_t",
                    "name": "stride1"
                }
            ]
        },
        "instantiations": [
            ["int64_t"],
            ["int32_t"],
            ["int8_t"],
            ["uint64_t"],
            ["uint32_t"],
            ["uint8_t"],
            ["float"],
            ["double"]
        ]
    },
    {
        "kernelTemplate": {
            "header": "ConvertDenseMatrixToMemRef.h",
            "opName": "convertDenseMatrixToMemRef",
            "returnType": "StridedMemRefType<VT,2>",
            "templateParams": [
                {
                    "name": "VT",
                    "isDataType": false
                }
            ],
            "runtimeParams": [
                {
                    "type": "DenseMatrix<VT> *",
                    "name": "input"
                }
            ]
        },
        "instantiations": [
            ["int64_t"],
            ["int32_t"],
            ["int8_t"],
            ["uint64_t"],
            ["uint32_t"],
            ["uint8_t"],
            ["float"],
            ["double"]
        ]
    },
    {
        "kernelTemplate": {
            "header": "CreateFrame.h",
            "opName": "createFrame",
            "returnType": "void",
            "templateParams": [],
            "runtimeParams": [
                {
                    "type": "Frame *&",
                    "name": "res"
                },
                {
                    "type": "Structure **",
                    "name": "colMats"
                },
                {
                    "type": "size_t",
                    "name": "numColMats"
                },
                {
                    "type": "const char **",
                    "name": "labels"
                },
                {
                    "type": "size_t",
                    "name": "numLabels"
                }
            ]
        },
        "instantiations": [[]]
    },
    {
        "kernelTemplate": {
            "header": "CTable.h",
            "opName": "ctable",
            "returnType": "void",
            "templateParams": [
                {
                    "name": "DTRes",
                    "isDataType": true
                },
                {
                    "name": "DTLhs",
                    "isDataType": true
                },
                {
                    "name": "DTRhs",
                    "isDataType": true
                },
                {
                    "name": "VTWeight",
                    "isDataType": false
                }
            ],
            "runtimeParams": [
                {
                    "type": "DTRes *&",
                    "name": "res"
                },
                {
                    "type": "const DTLhs *",
                    "name": "lhs"
                },
                {
                    "type": "const DTRhs *",
                    "name": "rhs"
                },
                {
                    "type": "VTWeight",
                    "name": "weight"
                },
                {
                    "type": "int64_t",
                    "name": "resNumRows"
                },
                {
                    "type": "int64_t",
                    "name": "resNumCols"
                }
            ]
        },
        "instantiations": [
            [
                ["DenseMatrix", "int64_t"],
                ["DenseMatrix", "int64_t"],
                ["DenseMatrix", "int64_t"],
                "int64_t"
            ],
            [
                ["DenseMatrix", "double"],
                ["DenseMatrix", "int64_t"],
                ["DenseMatrix", "int64_t"],
                "double"
            ],
            [
                ["DenseMatrix", "int64_t"],
                ["DenseMatrix", "int32_t"],
                ["DenseMatrix", "int32_t"],
                "int64_t"
            ],
            [
                ["DenseMatrix", "double"],
                ["DenseMatrix", "int32_t"],
                ["DenseMatrix", "int32_t"],
                "double"
            ],
            [
                ["DenseMatrix", "int64_t"],
                ["DenseMatrix", "double"],
                ["DenseMatrix", "double"],
                "int64_t"
            ],
            [
                ["DenseMatrix", "double"],
                ["DenseMatrix", "double"],
                ["DenseMatrix", "double"],
                "double"
            ],

            [
                ["CSRMatrix", "int64_t"],
                ["DenseMatrix", "int64_t"],
                ["DenseMatrix", "int64_t"],
                "int64_t"
            ],
            [
                ["CSRMatrix", "double"],
                ["DenseMatrix", "int64_t"],
                ["DenseMatrix", "int64_t"],
                "double"
            ],
            [
                ["CSRMatrix", "int64_t"],
                ["DenseMatrix", "int32_t"],
                ["DenseMatrix", "int32_t"],
                "int64_t"
            ],
            [
                ["CSRMatrix", "double"],
                ["DenseMatrix", "int32_t"],
                ["DenseMatrix", "int32_t"],
                "double"
            ],
            [
                ["CSRMatrix", "int64_t"],
                ["DenseMatrix", "double"],
                ["DenseMatrix", "double"],
                "int64_t"
            ],
            [
                ["CSRMatrix", "double"],
                ["DenseMatrix", "double"],
                ["DenseMatrix", "double"],
                "double"
            ]
        ]
    },
    {
        "kernelTemplate": {
            "header": "DestroyDaphneContext.h",
            "opName": "destroyDaphneContext",
            "returnType": "void",
            "templateParams": [],
            "runtimeParams": []
        },
        "instantiations": [[]]
    },
    {
        "kernelTemplate": {
            "header": "DiagMatrix.h",
            "opName": "diagMatrix",
            "returnType": "void",
            "templateParams": [
                {
                    "name": "DTRes",
                    "isDataType": true
                },
                {
                    "name": "DTArg",
                    "isDataType": true
                }
            ],
            "runtimeParams": [
                {
                    "type": "DTRes *&",
                    "name": "res"
                },
                {
                    "type": "const DTArg *",
                    "name": "arg"
                }
            ]
        },
        "instantiations": [
            [
                ["DenseMatrix", "double"],
                ["DenseMatrix", "double"]
            ],
            [
                ["DenseMatrix", "float"],
                ["DenseMatrix", "float"]
            ],
            [
                ["DenseMatrix", "int64_t"],
                ["DenseMatrix", "int64_t"]
            ],
            [
                ["DenseMatrix", "int32_t"],
                ["DenseMatrix", "int32_t"]
            ],
            [
                ["CSRMatrix", "double"],
                ["DenseMatrix", "double"]
            ],
            [
                ["CSRMatrix", "float"],
                ["DenseMatrix", "float"]
            ],
            [
                ["CSRMatrix", "int64_t"],
                ["DenseMatrix", "int64_t"]
            ],
            [
                ["CSRMatrix", "int32_t"],
                ["DenseMatrix", "int32_t"]
            ],
            [
                ["CSRMatrix", "double"],
                ["CSRMatrix", "double"]
            ],
            [
                ["CSRMatrix", "float"],
                ["CSRMatrix", "float"]
            ],
            [
                ["CSRMatrix", "int64_t"],
                ["CSRMatrix", "int64_t"]
            ],
            [
                ["CSRMatrix", "int32_t"],
                ["CSRMatrix", "int32_t"]
            ]
        ]
    },
    {
        "kernelTemplate": {
            "header": "DiagVector.h",
            "opName": "diagVector",
            "returnType": "void",
            "templateParams": [
                {
                    "name": "DTRes",
                    "isDataType": true
                },
                {
                    "name": "DTArg",
                    "isDataType": true
                }
            ],
            "runtimeParams": [
                {
                    "type": "DTRes *&",
                    "name": "res"
                },
                {
                    "type": "const DTArg *",
                    "name": "arg"
                }
            ]
        },
        "instantiations": [
            [
                ["DenseMatrix", "double"],
                ["DenseMatrix", "double"]
            ],
            [
                ["DenseMatrix", "float"],
                ["DenseMatrix", "float"]
            ],
            [
                ["DenseMatrix", "int64_t"],
                ["DenseMatrix", "int64_t"]
            ],
            [
                ["DenseMatrix", "int32_t"],
                ["DenseMatrix", "int32_t"]
            ],
            [
                ["DenseMatrix", "double"],
                ["CSRMatrix", "double"]
            ],
            [
                ["DenseMatrix", "float"],
                ["CSRMatrix", "float"]
            ],
            [
                ["DenseMatrix", "int64_t"],
                ["CSRMatrix", "int64_t"]
            ],
            [
                ["DenseMatrix", "int32_t"],
                ["CSRMatrix", "int32_t"]
            ]
        ]
    },
    {
        "kernelTemplate": {
            "header": "EwBinaryMat.h",
            "opName": "ewBinaryMat",
            "returnType": "void",
            "templateParams": [
                {
                    "name": "DTRes",
                    "isDataType": true
                },
                {
                    "name": "DTLhs",
                    "isDataType": true
                },
                {
                    "name": "DTRhs",
                    "isDataType": true
                }
            ],
            "runtimeParams": [
                {
                    "type": "BinaryOpCode",
                    "name": "opCode"
                },
                {
                    "type": "DTRes *&",
                    "name": "res"
                },
                {
                    "type": "const DTLhs *",
                    "name": "lhs"
                },
                {
                    "type": "const DTRhs *",
                    "name": "rhs"
                }
            ]
        },
        "api": [
            {
                "name": ["CUDA", "CPP"],
                "instantiations": [
                  [
                    ["DenseMatrix", "float"],
                    ["DenseMatrix", "float"],
                    ["DenseMatrix", "float"]
                  ],
                  [
                    ["DenseMatrix", "double"],
                    ["DenseMatrix", "double"],
                    ["DenseMatrix", "double"]
                  ],
                  [
                    ["DenseMatrix", "int64_t"],
                    ["DenseMatrix", "int64_t"],
                    ["DenseMatrix", "int64_t"]
                  ],
                  [
                    ["DenseMatrix", "uint64_t"],
                    ["DenseMatrix", "uint64_t"],
                    ["DenseMatrix", "uint64_t"]
                  ],
                  [
                    ["DenseMatrix", "int32_t"],
                    ["DenseMatrix", "int32_t"],
                    ["DenseMatrix", "int32_t"]
                  ],
                  [
                    ["DenseMatrix", "uint32_t"],
                    ["DenseMatrix", "uint32_t"],
                    ["DenseMatrix", "uint32_t"]
                  ],
                  [
                    ["DenseMatrix", "std::string"],
                    ["DenseMatrix", "std::string"],
                    ["DenseMatrix", "std::string"]
                  ],
                  [
                    ["DenseMatrix", "int64_t"],
                    ["DenseMatrix", "std::string"],
                    ["DenseMatrix", "std::string"]
                  ]
                ],
                "opCodes": [
                  "ADD",
                  "SUB",
                  "MUL",
                  "DIV",
                  "POW",
                  "LOG",
                  "MOD",
                  "EQ",
                  "NEQ",
                  "LT",
                  "LE",
                  "GT",
                  "GE",
                  "MIN",
                  "MAX",
                  "AND",
                  "OR",
                  "CONCAT"
                ]
            },
            {
                "name": ["example_for_commented_or_unimplemented"],
                "instantiations": [
                    [
                        ["DenseMatrix", "uint32_t"],
                        ["DenseMatrix", "uint32_t"],
                        ["DenseMatrix", "uint32_t"]
                    ]
                ],
                "opCodes": ["BIT_AND", "BIT_OR"]
            },
            {
                "name": ["CPP"],
                "instantiations": [
                    [
                        ["CSRMatrix", "double"],
                        ["CSRMatrix", "double"],
                        ["DenseMatrix", "double"]
                    ],
                    [
                        ["CSRMatrix", "double"],
                        ["CSRMatrix", "double"],
                        ["CSRMatrix", "double"]
                    ],
                    [
                        ["CSRMatrix", "float"],
                        ["CSRMatrix", "float"],
                        ["DenseMatrix", "float"]
                    ],
                    [
                        ["CSRMatrix", "float"],
                        ["CSRMatrix", "float"],
                        ["CSRMatrix", "float"]
                    ],
                    [
                        ["DenseMatrix", "std::string"],
                        ["DenseMatrix", "std::string"],
                        ["DenseMatrix", "std::string"]
                    ],
                    [
                        ["DenseMatrix", "int64_t"],
                        ["DenseMatrix", "std::string"],
                        ["DenseMatrix", "std::string"]
                    ]
                ],
                "opCodes": [
                    "ADD",
                    "SUB",
                    "MUL",
                    "DIV",
                    "POW",
                    "LOG",
                    "MOD",
                    "EQ",
                    "NEQ",
                    "LT",
                    "LE",
                    "GT",
                    "GE",
                    "MIN",
                    "MAX",
                    "AND",
                    "OR",
                    "CONCAT"
                ]
            }
        ]
    },
    {
        "kernelTemplate": {
            "header": "EwBinaryObjSca.h",
            "opName": "ewBinaryObjSca",
            "returnType": "void",
            "templateParams": [
                {
                    "name": "DTRes",
                    "isDataType": true
                },
                {
                    "name": "DTLhs",
                    "isDataType": true
                },
                {
                    "name": "VTRhs",
                    "isDataType": false
                }
            ],
            "runtimeParams": [
                {
                    "type": "BinaryOpCode",
                    "name": "opCode"
                },
                {
                    "type": "DTRes *&",
                    "name": "res"
                },
                {
                    "type": "const DTLhs *",
                    "name": "lhs"
                },
                {
                    "type": "VTRhs",
                    "name": "rhs"
                }
            ]
        },
        "api": [
            {
                "name": ["CUDA", "CPP"],
                "instantiations": [
                  [["DenseMatrix", "float"], ["DenseMatrix", "float"], "float"],
                  [
                    ["DenseMatrix", "double"],
                    ["DenseMatrix", "double"],
                    "double"
                  ],
                  [
                    ["DenseMatrix", "int64_t"],
                    ["DenseMatrix", "int64_t"],
                    "int64_t"
                  ],
                  [
                    ["DenseMatrix", "int32_t"],
                    ["DenseMatrix", "int32_t"],
                    "int32_t"
                  ],
                  [
                    ["DenseMatrix", "uint32_t"],
                    ["DenseMatrix", "uint32_t"],
                    "uint32_t"
                  ],
                  [
                    ["DenseMatrix", "uint64_t"],
                    ["DenseMatrix", "uint64_t"],
                    "uint64_t"
                  ],
                  [
                    ["DenseMatrix", "std::string"],
                    ["DenseMatrix", "std::string"],
                    "const char *"
                  ]
                ],
                "opCodes": [
                    "ADD",
                    "SUB",
                    "MUL",
                    "DIV",
                    "POW",
                    "LOG",
                    "MOD",
                    "EQ",
                    "NEQ",
                    "LT",
                    "LE",
                    "GT",
                    "GE",
                    "MIN",
                    "MAX",
                    "AND",
                    "OR",
                    "BITWISE_AND",
                    "CONCAT"
                ]
            },
            {
                "name": ["CPP"],
                "instantiations": [
                    ["Frame", "Frame", "float"],
                    ["Frame", "Frame", "double"],
                    ["Frame", "Frame", "int64_t"],
                    [
                        ["DenseMatrix", "std::string"],
                        ["DenseMatrix", "std::string"],
                        "const char *"
                    ]
                ],
                "opCodes": [
                    "ADD",
                    "SUB",
                    "MUL",
                    "DIV",
                    "POW",
                    "LOG",
                    "MOD",
                    "EQ",
                    "NEQ",
                    "LT",
                    "LE",
                    "GT",
                    "GE",
                    "MIN",
                    "MAX",
                    "AND",
                    "OR",
                    "BITWISE_AND",
                    "CONCAT"
                ]
            }
        ]
    },
    {
        "kernelTemplate": {
            "header": "EwBinarySca.h",
            "opName": "ewBinarySca",
            "returnType": "TRes",
            "templateParams": [
                {
                    "name": "TRes",
                    "isDataType": false
                },
                {
                    "name": "TLhs",
                    "isDataType": false
                },
                {
                    "name": "TRhs",
                    "isDataType": false
                }
            ],
            "runtimeParams": [
                {
                    "type": "BinaryOpCode",
                    "name": "opCode"
                },
                {
                    "type": "TLhs",
                    "name": "lhs"
                },
                {
                    "type": "TRhs",
                    "name": "rhs"
                }
            ]
        },
        "instantiations": [
            ["double", "double", "double"],
            ["float", "float", "float"],
            ["int64_t", "int64_t", "int64_t"],
            ["uint64_t", "uint64_t", "uint64_t"],
            ["uint32_t", "uint32_t", "uint32_t"],
            ["size_t", "size_t", "size_t"],
            ["const char *", "const char *", "const char *"],
            ["int64_t", "const char *", "const char *"]
        ],
        "opCodes": [
            "ADD",
            "SUB",
            "MUL",
            "DIV",
            "POW",
            "LOG",
            "MOD",
            "EQ",
            "NEQ",
            "LT",
            "LE",
            "GT",
            "GE",
            "MIN",
            "MAX",
            "AND",
            "OR",
            "BITWISE_AND",
            "CONCAT"
        ]
    },
    {
        "kernelTemplate": {
            "header": "OuterBinary.h",
            "opName": "outerBinary",
            "returnType": "void",
            "templateParams": [
                {
                    "name": "DTRes",
                    "isDataType": true
                },
                {
                    "name": "DTLhs",
                    "isDataType": true
                },
                {
                    "name": "DTRhs",
                    "isDataType": true
                }
            ],
            "runtimeParams": [
                {
                    "type": "BinaryOpCode",
                    "name": "opCode"
                },
                {
                    "type": "DTRes *&",
                    "name": "res"
                },
                {
                    "type": "const DTLhs *",
                    "name": "lhs"
                },
                {
                    "type": "const DTRhs *",
                    "name": "rhs"
                }
            ]
        },
        "instantiations": [
            [
                ["DenseMatrix", "double"],
                ["DenseMatrix", "double"],
                ["DenseMatrix", "double"]
            ],
            [
                ["DenseMatrix", "float"],
                ["DenseMatrix", "float"],
                ["DenseMatrix", "float"]
            ],
            [
                ["DenseMatrix", "int64_t"],
                ["DenseMatrix", "int64_t"],
                ["DenseMatrix", "int64_t"]
            ],
            [
                ["DenseMatrix", "uint64_t"],
                ["DenseMatrix", "uint64_t"],
                ["DenseMatrix", "uint64_t"]
            ]
        ],
        "opCodes": [
            "ADD",
            "SUB",
            "MUL",
            "DIV",
            "POW",
            "MOD",
            "LOG",
            "MIN",
            "MAX",
            "AND",
            "OR",
            "EQ",
            "NEQ",
            "LT",
            "LE",
            "GT",
            "GE"
        ]
    },
    {
        "kernelTemplate": {
            "header": "CondMatMatMat.h",
            "opName": "condMatMatMat",
            "returnType": "void",
            "templateParams": [
                {
                    "name": "DTRes",
                    "isDataType": true
                },
                {
                    "name": "DTCond",
                    "isDataType": true
                },
                {
                    "name": "DTThen",
                    "isDataType": true
                },
                {
                    "name": "DTElse",
                    "isDataType": true
                }
            ],
            "runtimeParams": [
                {
                    "type": "DTRes *&",
                    "name": "res"
                },
                {
                    "type": "const DTCond *",
                    "name": "cond"
                },
                {
                    "type": "const DTThen *",
                    "name": "thenVal"
                },
                {
                    "type": "const DTElse *",
                    "name": "elseVal"
                }
            ]
        },
        "instantiations": [
            [
                ["DenseMatrix", "double"],
                ["DenseMatrix", "int64_t"],
                ["DenseMatrix", "double"],
                ["DenseMatrix", "double"]
            ],
            [
                ["DenseMatrix", "double"],
                ["DenseMatrix", "double"],
                ["DenseMatrix", "double"],
                ["DenseMatrix", "double"]
            ],
            [
                ["DenseMatrix", "double"],
                ["DenseMatrix", "bool"],
                ["DenseMatrix", "double"],
                ["DenseMatrix", "double"]
            ],
            [
                ["DenseMatrix", "int64_t"],
                ["DenseMatrix", "int64_t"],
                ["DenseMatrix", "int64_t"],
                ["DenseMatrix", "int64_t"]
            ],
            [
                ["DenseMatrix", "int64_t"],
                ["DenseMatrix", "double"],
                ["DenseMatrix", "int64_t"],
                ["DenseMatrix", "int64_t"]
            ],
            [
                ["DenseMatrix", "int64_t"],
                ["DenseMatrix", "bool"],
                ["DenseMatrix", "int64_t"],
                ["DenseMatrix", "int64_t"]
            ]
        ]
    },
    {
        "kernelTemplate": {
            "header": "CondMatMatSca.h",
            "opName": "condMatMatSca",
            "returnType": "void",
            "templateParams": [
                {
                    "name": "DTRes",
                    "isDataType": true
                },
                {
                    "name": "DTCond",
                    "isDataType": true
                },
                {
                    "name": "DTThen",
                    "isDataType": true
                },
                {
                    "name": "VTElse",
                    "isDataType": false
                }
            ],
            "runtimeParams": [
                {
                    "type": "DTRes *&",
                    "name": "res"
                },
                {
                    "type": "const DTCond *",
                    "name": "cond"
                },
                {
                    "type": "const DTThen *",
                    "name": "thenVal"
                },
                {
                    "type": "VTElse",
                    "name": "elseVal"
                }
            ]
        },
        "instantiations": [
            [
                ["DenseMatrix", "double"],
                ["DenseMatrix", "int64_t"],
                ["DenseMatrix", "double"],
                "double"
            ],
            [
                ["DenseMatrix", "double"],
                ["DenseMatrix", "double"],
                ["DenseMatrix", "double"],
                "double"
            ],
            [
                ["DenseMatrix", "double"],
                ["DenseMatrix", "bool"],
                ["DenseMatrix", "double"],
                "double"
            ],
            [
                ["DenseMatrix", "int64_t"],
                ["DenseMatrix", "int64_t"],
                ["DenseMatrix", "int64_t"],
                "int64_t"
            ],
            [
                ["DenseMatrix", "int64_t"],
                ["DenseMatrix", "double"],
                ["DenseMatrix", "int64_t"],
                "int64_t"
            ],
            [
                ["DenseMatrix", "int64_t"],
                ["DenseMatrix", "bool"],
                ["DenseMatrix", "int64_t"],
                "int64_t"
            ]
        ]
    },
    {
        "kernelTemplate": {
            "header": "CondMatScaMat.h",
            "opName": "condMatScaMat",
            "returnType": "void",
            "templateParams": [
                {
                    "name": "DTRes",
                    "isDataType": true
                },
                {
                    "name": "DTCond",
                    "isDataType": true
                },
                {
                    "name": "VTThen",
                    "isDataType": false
                },
                {
                    "name": "DTElse",
                    "isDataType": true
                }
            ],
            "runtimeParams": [
                {
                    "type": "DTRes *&",
                    "name": "res"
                },
                {
                    "type": "const DTCond *",
                    "name": "cond"
                },
                {
                    "type": "VTThen",
                    "name": "thenVal"
                },
                {
                    "type": "const DTElse *",
                    "name": "elseVal"
                }
            ]
        },
        "instantiations": [
            [
                ["DenseMatrix", "double"],
                ["DenseMatrix", "int64_t"],
                "double",
                ["DenseMatrix", "double"]
            ],
            [
                ["DenseMatrix", "double"],
                ["DenseMatrix", "double"],
                "double",
                ["DenseMatrix", "double"]
            ],
            [
                ["DenseMatrix", "double"],
                ["DenseMatrix", "bool"],
                "double",
                ["DenseMatrix", "double"]
            ],
            [
                ["DenseMatrix", "int64_t"],
                ["DenseMatrix", "int64_t"],
                "int64_t",
                ["DenseMatrix", "int64_t"]
            ],
            [
                ["DenseMatrix", "int64_t"],
                ["DenseMatrix", "double"],
                "int64_t",
                ["DenseMatrix", "int64_t"]
            ],
            [
                ["DenseMatrix", "int64_t"],
                ["DenseMatrix", "bool"],
                "int64_t",
                ["DenseMatrix", "int64_t"]
            ]
        ]
    },
    {
        "kernelTemplate": {
            "header": "CondMatScaSca.h",
            "opName": "condMatScaSca",
            "returnType": "void",
            "templateParams": [
                {
                    "name": "DTRes",
                    "isDataType": true
                },
                {
                    "name": "DTCond",
                    "isDataType": true
                },
                {
                    "name": "VTThen",
                    "isDataType": false
                },
                {
                    "name": "VTElse",
                    "isDataType": false
                }
            ],
            "runtimeParams": [
                {
                    "type": "DTRes *&",
                    "name": "res"
                },
                {
                    "type": "const DTCond *",
                    "name": "cond"
                },
                {
                    "type": "VTThen",
                    "name": "thenVal"
                },
                {
                    "type": "VTElse",
                    "name": "elseVal"
                }
            ]
        },
        "instantiations": [
            [
                ["DenseMatrix", "double"],
                ["DenseMatrix", "int64_t"],
                "double",
                "double"
            ],
            [
                ["DenseMatrix", "double"],
                ["DenseMatrix", "double"],
                "double",
                "double"
            ],
            [
                ["DenseMatrix", "double"],
                ["DenseMatrix", "bool"],
                "double",
                "double"
            ],
            [
                ["DenseMatrix", "int64_t"],
                ["DenseMatrix", "int64_t"],
                "int64_t",
                "int64_t"
            ],
            [
                ["DenseMatrix", "int64_t"],
                ["DenseMatrix", "double"],
                "int64_t",
                "int64_t"
            ],
            [
                ["DenseMatrix", "int64_t"],
                ["DenseMatrix", "bool"],
                "int64_t",
                "int64_t"
            ]
        ]
    },
    {
        "kernelTemplate": {
            "header": "ExtractCol.h",
            "opName": "extractCol",
            "returnType": "void",
            "templateParams": [
                {
                    "name": "DTRes",
                    "isDataType": true
                },
                {
                    "name": "DTArg",
                    "isDataType": true
                },
                {
                    "name": "DTSel",
                    "isDataType": true
                }
            ],
            "runtimeParams": [
                {
                    "type": "DTRes *&",
                    "name": "res"
                },
                {
                    "type": "const DTArg *",
                    "name": "arg"
                },
                {
                    "type": "const DTSel *",
                    "name": "sel"
                }
            ]
        },
        "api": [
            {
                "name": ["CUDA", "CPP"],
                "instantiations": [
                    [
                        ["DenseMatrix", "float"],
                        ["DenseMatrix", "float"],
                        ["DenseMatrix", "int64_t"]
                    ],
                    [
                        ["DenseMatrix", "double"],
                        ["DenseMatrix", "double"],
                        ["DenseMatrix", "int64_t"]
                    ],
                    [
                        ["DenseMatrix", "int64_t"],
                        ["DenseMatrix", "int64_t"],
                        ["DenseMatrix", "int64_t"]
                    ],
                    [
                        ["DenseMatrix", "std::string"],
                        ["DenseMatrix", "std::string"],
                        ["DenseMatrix", "int64_t"]
                    ]
                ]
            },
            {
                "name": ["CPP"],
                "instantiations": [
                    ["Frame", "Frame", "char"],
                    ["Frame", "Frame", ["DenseMatrix", "int64_t"]],
                    ["Frame", "Frame", ["DenseMatrix", "size_t"]],
                    [
                        ["DenseMatrix", "std::string"],
                        ["DenseMatrix", "std::string"],
                        ["DenseMatrix", "int64_t"]
                    ]
                ]
            }
        ]
    },
    {
        "kernelTemplate": {
            "header": "Fill.h",
            "opName": "fill",
            "returnType": "void",
            "templateParams": [
                {
                    "name": "DTRes",
                    "isDataType": true
                },
                {
                    "name": "VTArg",
                    "isDataType": false
                }
            ],
            "runtimeParams": [
                {
                    "type": "DTRes *&",
                    "name": "res"
                },
                {
                    "type": "VTArg",
                    "name": "arg"
                },
                {
                    "type": "size_t",
                    "name": "numRows"
                },
                {
                    "type": "size_t",
                    "name": "numCols"
                }
            ]
        },
        "api": [
            {
                "name": ["CUDA", "CPP"],
                "instantiations": [
                    [["DenseMatrix", "float"], "float"],
                    [["DenseMatrix", "double"], "double"],
                    [["DenseMatrix", "int64_t"], "int64_t"],
                    [["DenseMatrix", "uint64_t"], "uint64_t"],
                    [["DenseMatrix", "uint8_t"], "uint8_t"],
                    [["DenseMatrix", "std::string"], "const char *"],
                    [["DenseMatrix", "bool"], "bool"]
                ]
            },
            {
                "name": ["CPP"],
                "instantiations": [
                    [["DenseMatrix", "std::string"], "const char *"]
                ]
            }
        ]
    },
    {
        "kernelTemplate": {
            "header": "MatrixConstant.h",
            "opName": "matrixConstant",
            "returnType": "void",
            "templateParams": [
                {
                    "name": "DTRes",
                    "isDataType": true
                }
            ],
            "runtimeParams": [
                {
                    "type": "DTRes *&",
                    "name": "res"
                },
                {
                    "type": "uint64_t",
                    "name": "matrixAddr"
                }
            ]
        },

        "instantiations": [
            [["DenseMatrix", "float"]],
            [["DenseMatrix", "double"]],
            [["DenseMatrix", "int64_t"]],
            [["DenseMatrix", "int32_t"]],
            [["DenseMatrix", "int8_t"]],
            [["DenseMatrix", "uint64_t"]],
            [["DenseMatrix", "uint32_t"]],
            [["DenseMatrix", "uint8_t"]],
            [["DenseMatrix", "bool"]],
            [["DenseMatrix", "std::string"]]
        ]
    },
    {
        "kernelTemplate": {
            "header": "ExtractRow.h",
            "opName": "extractRow",
            "returnType": "void",
            "templateParams": [
                {
                    "name": "DTRes",
                    "isDataType": true
                },
                {
                    "name": "DTArg",
                    "isDataType": true
                },
                {
                    "name": "VTSel",
                    "isDataType": false
                }
            ],
            "runtimeParams": [
                {
                    "type": "DTRes *&",
                    "name": "res"
                },
                {
                    "type": "const DTArg *",
                    "name": "arg"
                },
                {
                    "type": "const DenseMatrix<VTSel> *",
                    "name": "sel"
                }
            ]
        },
        "instantiations": [
            [["DenseMatrix", "double"], ["DenseMatrix", "double"], "int64_t"],
            [["DenseMatrix", "double"], ["DenseMatrix", "double"], "size_t"],
            [["DenseMatrix", "float"], ["DenseMatrix", "float"], "int64_t"],
            [["DenseMatrix", "float"], ["DenseMatrix", "float"], "size_t"],
            [["DenseMatrix", "int64_t"], ["DenseMatrix", "int64_t"], "int64_t"],
            [["DenseMatrix", "int64_t"], ["DenseMatrix", "int64_t"], "size_t"],
<<<<<<< HEAD
            [
                ["DenseMatrix", "std::string"],
                ["DenseMatrix", "std::string"],
                "int64_t"
            ],
=======
            [["DenseMatrix", "std::string"], ["DenseMatrix", "std::string"], "int64_t"],
>>>>>>> 9f27ac32
            ["Frame", "Frame", "int64_t"],
            ["Frame", "Frame", "size_t"]
        ]
    },
    {
        "kernelTemplate": {
            "header": "FilterCol.h",
            "opName": "filterCol",
            "returnType": "void",
            "templateParams": [
                {
                    "name": "DTRes",
                    "isDataType": true
                },
                {
                    "name": "DTArg",
                    "isDataType": true
                },
                {
                    "name": "VTSel",
                    "isDataType": false
                }
            ],
            "runtimeParams": [
                {
                    "type": "DTRes *&",
                    "name": "res"
                },
                {
                    "type": "const DTArg *",
                    "name": "arg"
                },
                {
                    "type": "const DenseMatrix<VTSel> *",
                    "name": "sel"
                }
            ]
        },
        "instantiations": [
            [["DenseMatrix", "double"], ["DenseMatrix", "double"], "double"],
            [["DenseMatrix", "int64_t"], ["DenseMatrix", "int64_t"], "double"],
            [["DenseMatrix", "double"], ["DenseMatrix", "double"], "int64_t"],
            [["DenseMatrix", "int64_t"], ["DenseMatrix", "int64_t"], "int64_t"],
            [["DenseMatrix", "double"], ["DenseMatrix", "double"], "uint64_t"],
            [["DenseMatrix", "int64_t"], ["DenseMatrix", "int64_t"], "uint64_t"]
        ]
    },
    {
        "kernelTemplate": {
            "header": "FilterRow.h",
            "opName": "filterRow",
            "returnType": "void",
            "templateParams": [
                {
                    "name": "DTRes",
                    "isDataType": true
                },
                {
                    "name": "DTArg",
                    "isDataType": true
                },
                {
                    "name": "VTSel",
                    "isDataType": false
                }
            ],
            "runtimeParams": [
                {
                    "type": "DTRes *&",
                    "name": "res"
                },
                {
                    "type": "const DTArg *",
                    "name": "arg"
                },
                {
                    "type": "const DenseMatrix<VTSel> *",
                    "name": "sel"
                }
            ]
        },
        "instantiations": [
            [["DenseMatrix", "double"], ["DenseMatrix", "double"], "double"],
            [["DenseMatrix", "int64_t"], ["DenseMatrix", "int64_t"], "double"],
            [["DenseMatrix", "double"], ["DenseMatrix", "double"], "int64_t"],
            [["DenseMatrix", "int64_t"], ["DenseMatrix", "int64_t"], "int64_t"],
            [["DenseMatrix", "double"], ["DenseMatrix", "double"], "uint64_t"],
            [
                ["DenseMatrix", "int64_t"],
                ["DenseMatrix", "int64_t"],
                "uint64_t"
            ],
            ["Frame", "Frame", "double"],
            ["Frame", "Frame", "int64_t"]
        ]
    },
    {
        "kernelTemplate": {
            "header": "GroupJoin.h",
            "opName": "groupJoin",
            "returnType": "void",
            "templateParams": [
                {
                    "name": "VTLhsTid",
                    "isDataType": false
                }
            ],
            "runtimeParams": [
                {
                    "type": "Frame *&",
                    "name": "res"
                },
                {
                    "type": "DenseMatrix<VTLhsTid> *&",
                    "name": "lhsTid"
                },
                {
                    "type": "const Frame *",
                    "name": "lhs"
                },
                {
                    "type": "const Frame *",
                    "name": "rhs"
                },
                {
                    "type": "const char *",
                    "name": "lhsOn"
                },
                {
                    "type": "const char *",
                    "name": "rhsOn"
                },
                {
                    "type": "const char *",
                    "name": "rhsAgg"
                }
            ]
        },
        "instantiations": [["int64_t"], ["size_t"]]
    },
    {
        "kernelTemplate": {
            "header": "InnerJoin.h",
            "opName": "innerJoin",
            "returnType": "void",
            "templateParams": [],
            "runtimeParams": [
                {
                    "type": "Frame *&",
                    "name": "res"
                },
                {
                    "type": "const Frame *",
                    "name": "lhs"
                },
                {
                    "type": "const Frame *",
                    "name": "rhs"
                },
                {
                    "type": "const char *",
                    "name": "lhsOn"
                },
                {
                    "type": "const char *",
                    "name": "rhsOn"
                }
            ]
        },
        "instantiations": [[]]
    },
    {
        "kernelTemplate": {
            "header": "ThetaJoin.h",
            "opName": "thetaJoin",
            "returnType": "void",
            "templateParams": [
                {
                    "name": "DTRes",
                    "isDataType": true
                },
                {
                    "name": "DTLhs",
                    "isDataType": true
                },
                {
                    "name": "DTRhs",
                    "isDataType": true
                }
            ],
            "runtimeParams": [
                {
                    "type": "DTRes *&",
                    "name": "res"
                },
                {
                    "type": "const DTLhs *",
                    "name": "lhs"
                },
                {
                    "type": "const DTRhs *",
                    "name": "rhs"
                },
                {
                    "type": "const char **",
                    "name": "lhsOn"
                },
                {
                    "type": "size_t",
                    "name": "numLhsOn"
                },
                {
                    "type": "const char **",
                    "name": "rhsOn"
                },
                {
                    "type": "size_t",
                    "name": "numRhsOn"
                },
                {
                    "type": "CompareOperation *",
                    "name": "cmp"
                },
                {
                    "type": "size_t",
                    "name": "numCmp"
                }
            ]
        },
        "instantiations": [["Frame", "Frame", "Frame"]]
    },
    {
        "kernelTemplate": {
            "header": "Map.h",
            "opName": "map",
            "returnType": "void",
            "templateParams": [
                {
                    "name": "DTRes",
                    "isDataType": true
                },
                {
                    "name": "DTArg",
                    "isDataType": true
                }
            ],
            "runtimeParams": [
                {
                    "type": "DTRes *&",
                    "name": "res"
                },
                {
                    "type": "const DTArg *",
                    "name": "arg"
                },
                {
                    "type": "void *",
                    "name": "func"
                }
            ]
        },
        "instantiations": [
            [
                ["DenseMatrix", "double"],
                ["DenseMatrix", "double"]
            ],
            [
                ["DenseMatrix", "double"],
                ["DenseMatrix", "float"]
            ],
            [
                ["DenseMatrix", "double"],
                ["DenseMatrix", "int64_t"]
            ],
            [
                ["DenseMatrix", "double"],
                ["DenseMatrix", "int32_t"]
            ],
            [
                ["DenseMatrix", "double"],
                ["DenseMatrix", "int8_t"]
            ],
            [
                ["DenseMatrix", "double"],
                ["DenseMatrix", "uint64_t"]
            ],
            [
                ["DenseMatrix", "double"],
                ["DenseMatrix", "uint32_t"]
            ],
            [
                ["DenseMatrix", "double"],
                ["DenseMatrix", "uint8_t"]
            ],

            [
                ["DenseMatrix", "float"],
                ["DenseMatrix", "double"]
            ],
            [
                ["DenseMatrix", "float"],
                ["DenseMatrix", "float"]
            ],
            [
                ["DenseMatrix", "float"],
                ["DenseMatrix", "int64_t"]
            ],
            [
                ["DenseMatrix", "float"],
                ["DenseMatrix", "int32_t"]
            ],
            [
                ["DenseMatrix", "float"],
                ["DenseMatrix", "int8_t"]
            ],
            [
                ["DenseMatrix", "float"],
                ["DenseMatrix", "uint64_t"]
            ],
            [
                ["DenseMatrix", "float"],
                ["DenseMatrix", "uint32_t"]
            ],
            [
                ["DenseMatrix", "float"],
                ["DenseMatrix", "uint8_t"]
            ],

            [
                ["DenseMatrix", "int64_t"],
                ["DenseMatrix", "double"]
            ],
            [
                ["DenseMatrix", "int64_t"],
                ["DenseMatrix", "float"]
            ],
            [
                ["DenseMatrix", "int64_t"],
                ["DenseMatrix", "int64_t"]
            ],
            [
                ["DenseMatrix", "int64_t"],
                ["DenseMatrix", "int32_t"]
            ],
            [
                ["DenseMatrix", "int64_t"],
                ["DenseMatrix", "int8_t"]
            ],
            [
                ["DenseMatrix", "int64_t"],
                ["DenseMatrix", "uint64_t"]
            ],
            [
                ["DenseMatrix", "int64_t"],
                ["DenseMatrix", "uint32_t"]
            ],
            [
                ["DenseMatrix", "int64_t"],
                ["DenseMatrix", "uint8_t"]
            ],

            [
                ["DenseMatrix", "int32_t"],
                ["DenseMatrix", "double"]
            ],
            [
                ["DenseMatrix", "int32_t"],
                ["DenseMatrix", "float"]
            ],
            [
                ["DenseMatrix", "int32_t"],
                ["DenseMatrix", "int64_t"]
            ],
            [
                ["DenseMatrix", "int32_t"],
                ["DenseMatrix", "int32_t"]
            ],
            [
                ["DenseMatrix", "int32_t"],
                ["DenseMatrix", "int8_t"]
            ],
            [
                ["DenseMatrix", "int32_t"],
                ["DenseMatrix", "uint64_t"]
            ],
            [
                ["DenseMatrix", "int32_t"],
                ["DenseMatrix", "uint32_t"]
            ],
            [
                ["DenseMatrix", "int32_t"],
                ["DenseMatrix", "uint8_t"]
            ],

            [
                ["DenseMatrix", "int8_t"],
                ["DenseMatrix", "double"]
            ],
            [
                ["DenseMatrix", "int8_t"],
                ["DenseMatrix", "float"]
            ],
            [
                ["DenseMatrix", "int8_t"],
                ["DenseMatrix", "int64_t"]
            ],
            [
                ["DenseMatrix", "int8_t"],
                ["DenseMatrix", "int32_t"]
            ],
            [
                ["DenseMatrix", "int8_t"],
                ["DenseMatrix", "int8_t"]
            ],
            [
                ["DenseMatrix", "int8_t"],
                ["DenseMatrix", "uint64_t"]
            ],
            [
                ["DenseMatrix", "int8_t"],
                ["DenseMatrix", "uint32_t"]
            ],
            [
                ["DenseMatrix", "int8_t"],
                ["DenseMatrix", "uint8_t"]
            ],

            [
                ["DenseMatrix", "uint64_t"],
                ["DenseMatrix", "double"]
            ],
            [
                ["DenseMatrix", "uint64_t"],
                ["DenseMatrix", "float"]
            ],
            [
                ["DenseMatrix", "uint64_t"],
                ["DenseMatrix", "int64_t"]
            ],
            [
                ["DenseMatrix", "uint64_t"],
                ["DenseMatrix", "int32_t"]
            ],
            [
                ["DenseMatrix", "uint64_t"],
                ["DenseMatrix", "int8_t"]
            ],
            [
                ["DenseMatrix", "uint64_t"],
                ["DenseMatrix", "uint64_t"]
            ],
            [
                ["DenseMatrix", "uint64_t"],
                ["DenseMatrix", "uint32_t"]
            ],
            [
                ["DenseMatrix", "uint64_t"],
                ["DenseMatrix", "uint8_t"]
            ],

            [
                ["DenseMatrix", "uint32_t"],
                ["DenseMatrix", "double"]
            ],
            [
                ["DenseMatrix", "uint32_t"],
                ["DenseMatrix", "float"]
            ],
            [
                ["DenseMatrix", "uint32_t"],
                ["DenseMatrix", "int64_t"]
            ],
            [
                ["DenseMatrix", "uint32_t"],
                ["DenseMatrix", "int32_t"]
            ],
            [
                ["DenseMatrix", "uint32_t"],
                ["DenseMatrix", "int8_t"]
            ],
            [
                ["DenseMatrix", "uint32_t"],
                ["DenseMatrix", "uint64_t"]
            ],
            [
                ["DenseMatrix", "uint32_t"],
                ["DenseMatrix", "uint32_t"]
            ],
            [
                ["DenseMatrix", "uint32_t"],
                ["DenseMatrix", "uint8_t"]
            ],

            [
                ["DenseMatrix", "uint8_t"],
                ["DenseMatrix", "double"]
            ],
            [
                ["DenseMatrix", "uint8_t"],
                ["DenseMatrix", "float"]
            ],
            [
                ["DenseMatrix", "uint8_t"],
                ["DenseMatrix", "int64_t"]
            ],
            [
                ["DenseMatrix", "uint8_t"],
                ["DenseMatrix", "int32_t"]
            ],
            [
                ["DenseMatrix", "uint8_t"],
                ["DenseMatrix", "int8_t"]
            ],
            [
                ["DenseMatrix", "uint8_t"],
                ["DenseMatrix", "uint64_t"]
            ],
            [
                ["DenseMatrix", "uint8_t"],
                ["DenseMatrix", "uint32_t"]
            ],
            [
                ["DenseMatrix", "uint8_t"],
                ["DenseMatrix", "uint8_t"]
            ]
        ]
    },
    {
        "kernelTemplate": {
            "header": "MatMul.h",
            "opName": "matMul",
            "returnType": "void",
            "templateParams": [
                {
                    "name": "DTRes",
                    "isDataType": true
                },
                {
                    "name": "DTLhs",
                    "isDataType": true
                },
                {
                    "name": "DTRhs",
                    "isDataType": true
                }
            ],
            "runtimeParams": [
                {
                    "type": "DTRes *&",
                    "name": "res"
                },
                {
                    "type": "const DTLhs *",
                    "name": "lhs"
                },
                {
                    "type": "const DTRhs *",
                    "name": "rhs"
                },
                {
                    "type": "bool",
                    "name": "transa"
                },
                {
                    "type": "bool",
                    "name": "transb"
                }
            ]
        },
        "api": [
            {
                "name": ["CUDA", "CPP"],
                "instantiations": [
                    [
                        ["DenseMatrix", "float"],
                        ["DenseMatrix", "float"],
                        ["DenseMatrix", "float"]
                    ],
                    [
                        ["DenseMatrix", "double"],
                        ["DenseMatrix", "double"],
                        ["DenseMatrix", "double"]
                    ]
                ]
            },
            {
                "name": ["CPP"],
                "instantiations": [
                    [
                        ["DenseMatrix", "int32_t"],
                        ["DenseMatrix", "int32_t"],
                        ["DenseMatrix", "int32_t"]
                    ],
                    [
                        ["DenseMatrix", "int64_t"],
                        ["DenseMatrix", "int64_t"],
                        ["DenseMatrix", "int64_t"]
                    ],
                    [
                        ["DenseMatrix", "double"],
                        ["CSRMatrix", "double"],
                        ["DenseMatrix", "double"]
                    ],
                    [
                        ["CSRMatrix", "double"],
                        ["CSRMatrix", "double"],
                        ["CSRMatrix", "double"]
                    ],
                    [
                        ["CSRMatrix", "float"],
                        ["CSRMatrix", "float"],
                        ["CSRMatrix", "float"]
                    ],
                    [
                        ["CSRMatrix", "int64_t"],
                        ["CSRMatrix", "int64_t"],
                        ["CSRMatrix", "int64_t"]
                    ],
                    [
                        ["CSRMatrix", "int32_t"],
                        ["CSRMatrix", "int32_t"],
                        ["CSRMatrix", "int32_t"]
                    ]
                ]
            },
            {
                "name": ["FPGAOPENCL"],
                "instantiations": [
                    [
                        ["DenseMatrix", "float"],
                        ["DenseMatrix", "float"],
                        ["DenseMatrix", "float"]
                    ]
                ]
            }
        ]
    },
    {
        "kernelTemplate": {
            "header": "Now.h",
            "opName": "now",
            "returnType": "int64_t",
            "templateParams": [],
            "runtimeParams": []
        },
        "instantiations": [[]]
    },
    {
        "kernelTemplate": {
            "header": "OneHot.h",
            "opName": "oneHot",
            "returnType": "void",
            "templateParams": [
                {
                    "name": "DTRes",
                    "isDataType": true
                },
                {
                    "name": "DTArg",
                    "isDataType": true
                }
            ],
            "runtimeParams": [
                {
                    "type": "DTRes *&",
                    "name": "res"
                },
                {
                    "type": "const DTArg *",
                    "name": "arg"
                },
                {
                    "type": "const DenseMatrix<int64_t> *",
                    "name": "info"
                }
            ]
        },
        "instantiations": [
            [
                ["DenseMatrix", "double"],
                ["DenseMatrix", "double"]
            ],
            [
                ["DenseMatrix", "int64_t"],
                ["DenseMatrix", "int64_t"]
            ],
            [
                ["DenseMatrix", "int64_t"],
                ["DenseMatrix", "std::string"]
            ]
        ]
    },
    {
        "kernelTemplate": {
            "header": "Recode.h",
            "opName": "recode",
            "returnType": "void",
            "templateParams": [
                {
                    "name": "DTRes",
                    "isDataType": true
                },
                {
                    "name": "DTDict",
                    "isDataType": true
                },
                {
                    "name": "DTArg",
                    "isDataType": true
                }
            ],
            "runtimeParams": [
                {
                    "type": "DTRes *&",
                    "name": "res"
                },
                {
                    "type": "DTDict *&",
                    "name": "dict"
                },
                {
                    "type": "const DTArg *",
                    "name": "arg"
                },
                {
                    "type": "bool",
                    "name": "orderPreserving"
                }
            ]
        },
        "instantiations": [
            [
                ["DenseMatrix", "int64_t"],
                ["DenseMatrix", "double"],
                ["DenseMatrix", "double"]
            ],
            [
                ["DenseMatrix", "int64_t"],
                ["DenseMatrix", "float"],
                ["DenseMatrix", "float"]
            ],
            [
                ["DenseMatrix", "int64_t"],
                ["DenseMatrix", "int64_t"],
                ["DenseMatrix", "int64_t"]
            ],
            [
                ["DenseMatrix", "int64_t"],
                ["DenseMatrix", "std::string"],
                ["DenseMatrix", "std::string"]
            ]
        ]
    },
    {
        "kernelTemplate": {
            "header": "Bin.h",
            "opName": "bin",
            "returnType": "void",
            "templateParams": [
                {
                    "name": "DTRes",
                    "isDataType": true
                },
                {
                    "name": "DTArg",
                    "isDataType": true
                }
            ],
            "runtimeParams": [
                {
                    "type": "DTRes *&",
                    "name": "res"
                },
                {
                    "type": "const DTArg *",
                    "name": "arg"
                },
                {
                    "type": "int64_t",
                    "name": "numBins"
                },
                {
                    "type": "typename DTArg::VT",
                    "name": "min"
                },
                {
                    "type": "typename DTArg::VT",
                    "name": "max"
                }
            ]
        },
        "instantiations": [
            [
                ["DenseMatrix", "double"],
                ["DenseMatrix", "double"]
            ],
            [
                ["DenseMatrix", "float"],
                ["DenseMatrix", "float"]
            ],
            [
                ["DenseMatrix", "int64_t"],
                ["DenseMatrix", "int64_t"]
            ]
        ]
    },
    {
        "kernelTemplate": {
            "header": "PrintSca.h",
            "opName": "printSca",
            "returnType": "void",
            "templateParams": [
                {
                    "name": "VT",
                    "isDataType": false
                }
            ],
            "runtimeParams": [
                {
                    "type": "VT",
                    "name": "arg"
                },
                {
                    "type": "bool",
                    "name": "newline"
                },
                {
                    "type": "bool",
                    "name": "err"
                }
            ]
        },
        "instantiations": [
            ["double"],
            ["float"],
            ["int64_t"],
            ["int32_t"],
            ["int8_t"],
            ["uint64_t"],
            ["uint32_t"],
            ["uint8_t"],
            ["bool"],
            ["size_t"]
        ]
    },
    {
        "kernelTemplate": {
            "header": "PrintObj.h",
            "opName": "printObj",
            "returnType": "void",
            "templateParams": [
                {
                    "name": "DT",
                    "isDataType": true
                }
            ],
            "runtimeParams": [
                {
                    "type": "const DT *",
                    "name": "arg"
                },
                {
                    "type": "bool",
                    "name": "newline"
                },
                {
                    "type": "bool",
                    "name": "err"
                }
            ]
        },
        "instantiations": [
            [["DenseMatrix", "double"]],
            [["DenseMatrix", "float"]],
            [["DenseMatrix", "int64_t"]],
            [["DenseMatrix", "int32_t"]],
            [["DenseMatrix", "int8_t"]],
            [["DenseMatrix", "uint64_t"]],
            [["DenseMatrix", "uint32_t"]],
            [["DenseMatrix", "uint8_t"]],
            [["DenseMatrix", "bool"]],
            [["DenseMatrix", "size_t"]],
            [["DenseMatrix", "std::string"]],
            [["CSRMatrix", "double"]],
            [["CSRMatrix", "float"]],
            [["CSRMatrix", "int64_t"]],
            [["CSRMatrix", "uint8_t"]],
            ["Frame"],
            [["List", "DenseMatrix", "double"]],
            [["List", "DenseMatrix", "float"]],
            [["List", "DenseMatrix", "int64_t"]],
            [["List", "DenseMatrix", "int32_t"]],
            [["List", "DenseMatrix", "int8_t"]],
            [["List", "DenseMatrix", "uint64_t"]],
            [["List", "DenseMatrix", "uint32_t"]],
            [["List", "DenseMatrix", "uint8_t"]],
            [["List", "DenseMatrix", "size_t"]],
            [["List", "CSRMatrix", "double"]],
            [["List", "CSRMatrix", "float"]],
            [["List", "CSRMatrix", "int64_t"]],
            [["List", "CSRMatrix", "int32_t"]],
            [["List", "CSRMatrix", "int8_t"]],
            [["List", "CSRMatrix", "uint64_t"]],
            [["List", "CSRMatrix", "uint32_t"]],
            [["List", "CSRMatrix", "uint8_t"]],
            [["List", "CSRMatrix", "size_t"]],
            ["char"]
        ]
    },
    {
        "kernelTemplate": {
            "header": "RandMatrix.h",
            "opName": "randMatrix",
            "returnType": "void",
            "templateParams": [
                {
                    "name": "DTRes",
                    "isDataType": true
                },
                {
                    "name": "VTArg",
                    "isDataType": false
                }
            ],
            "runtimeParams": [
                {
                    "type": "DTRes *&",
                    "name": "res"
                },
                {
                    "type": "size_t",
                    "name": "numRows"
                },
                {
                    "type": "size_t",
                    "name": "numCols"
                },
                {
                    "type": "VTArg",
                    "name": "min"
                },
                {
                    "type": "VTArg",
                    "name": "max"
                },
                {
                    "type": "double",
                    "name": "sparsity"
                },
                {
                    "type": "int64_t",
                    "name": "seed"
                }
            ]
        },
        "instantiations": [
            [["DenseMatrix", "double"], "double"],
            [["DenseMatrix", "float"], "float"],
            [["DenseMatrix", "int64_t"], "int64_t"],
            [["DenseMatrix", "uint8_t"], "uint8_t"],
            [["CSRMatrix", "double"], "double"],
            [["CSRMatrix", "float"], "float"],
            [["CSRMatrix", "int64_t"], "int64_t"]
        ]
    },
    {
        "kernelTemplate": {
            "header": "Sample.h",
            "opName": "sample",
            "returnType": "void",
            "templateParams": [
                {
                    "name": "DTRes",
                    "isDataType": true
                },
                {
                    "name": "VTArg",
                    "isDataType": false
                }
            ],
            "runtimeParams": [
                {
                    "type": "DTRes *&",
                    "name": "res"
                },
                {
                    "type": "VTArg",
                    "name": "range"
                },
                {
                    "type": "size_t",
                    "name": "size"
                },
                {
                    "type": "bool",
                    "name": "withReplacement"
                },
                {
                    "type": "int64_t",
                    "name": "seed"
                }
            ]
        },
        "instantiations": [
            [["DenseMatrix", "double"], "double"],
            [["DenseMatrix", "int64_t"], "int64_t"],
            [["DenseMatrix", "size_t"], "size_t"]
        ]
    },
    {
        "kernelTemplate": {
            "header": "Reverse.h",
            "opName": "reverse",
            "returnType": "void",
            "templateParams": [
                {
                    "name": "DTRes",
                    "isDataType": true
                },
                {
                    "name": "DTArg",
                    "isDataType": true
                }
            ],
            "runtimeParams": [
                {
                    "type": "DTRes *&",
                    "name": "res"
                },
                {
                    "type": "const DTArg *",
                    "name": "arg"
                }
            ]
        },
        "instantiations": [
            [
                ["DenseMatrix", "double"],
                ["DenseMatrix", "double"]
            ],
            [
                ["DenseMatrix", "int64_t"],
                ["DenseMatrix", "int64_t"]
            ],
            [
                ["DenseMatrix", "std::string"],
                ["DenseMatrix", "std::string"]
            ]
        ]
    },
    {
        "kernelTemplate": {
            "header": "Read.h",
            "opName": "read",
            "returnType": "void",
            "templateParams": [
                {
                    "name": "DTRes",
                    "isDataType": true
                }
            ],
            "runtimeParams": [
                {
                    "type": "DTRes *&",
                    "name": "res"
                },
                {
                    "type": "const char *",
                    "name": "filename"
                }
            ]
        },
        "instantiations": [
            [["DenseMatrix", "float"]],
            [["DenseMatrix", "double"]],
            [["DenseMatrix", "int64_t"]],
            [["DenseMatrix", "uint8_t"]],
            [["DenseMatrix", "std::string"]],
            [["CSRMatrix", "double"]],
            [["CSRMatrix", "float"]],
            ["Frame"]
        ]
    },
    {
        "kernelTemplate": {
            "header": "GetColIdx.h",
            "opName": "getColIdx",
            "returnType": "size_t",
            "templateParams": [],
            "runtimeParams": [
                {
                    "type": "const Frame *",
                    "name": "arg"
                },
                {
                    "type": "const char *",
                    "name": "colName"
                }
            ]
        },
        "instantiations": [[]]
    },
    {
        "kernelTemplate": {
            "header": "Write.h",
            "opName": "write",
            "returnType": "void",
            "templateParams": [
                {
                    "name": "DTArg",
                    "isDataType": true
                }
            ],
            "runtimeParams": [
                {
                    "type": "const DTArg *",
                    "name": "arg"
                },
                {
                    "type": "const char *",
                    "name": "filename"
                }
            ]
        },
        "instantiations": [
            [["DenseMatrix", "float"]],
            [["DenseMatrix", "double"]],
            [["DenseMatrix", "int64_t"]],
            [["DenseMatrix", "uint8_t"]],
            ["Frame"]
        ]
    },
    {
        "kernelTemplate": {
            "header": "TypeOfSca.h",
            "opName": "typeOfSca",
            "returnType": "void",
            "templateParams": [
                {
                    "name": "VT",
                    "isDataType": false
                }
            ],
            "runtimeParams": [
                {
                    "type": "char *&",
                    "name": "res"
                },
                {
                    "type": "VT",
                    "name": "arg"
                }
            ]
        },
        "instantiations": [
            ["double"],
            ["float"],
            ["int64_t"],
            ["int32_t"],
            ["int8_t"],
            ["uint64_t"],
            ["uint32_t"],
            ["uint8_t"],
            ["bool"],
            ["size_t"],
            ["const char *"]
        ]
    },
    {
        "kernelTemplate": {
            "header": "TypeOfObj.h",
            "opName": "typeOfObj",
            "returnType": "void",
            "templateParams": [
                {
                    "name": "DTArg",
                    "isDataType": true
                }
            ],
            "runtimeParams": [
                {
                    "type": "char *&",
                    "name": "res"
                },
                {
                    "type": "const DTArg *",
                    "name": "arg"
                }
            ]
        },
        "instantiations": [
            [["DenseMatrix", "double"]],
            [["DenseMatrix", "float"]],
            [["DenseMatrix", "int64_t"]],
            [["DenseMatrix", "int32_t"]],
            [["DenseMatrix", "int8_t"]],
            [["DenseMatrix", "uint64_t"]],
            [["DenseMatrix", "uint32_t"]],
            [["DenseMatrix", "uint8_t"]],
            [["DenseMatrix", "bool"]],
            [["DenseMatrix", "size_t"]],
            [["CSRMatrix", "double"]],
            [["CSRMatrix", "float"]],
            [["CSRMatrix", "int64_t"]],
            [["CSRMatrix", "int32_t"]],
            [["CSRMatrix", "int8_t"]],
            [["CSRMatrix", "uint64_t"]],
            [["CSRMatrix", "uint32_t"]],
            [["CSRMatrix", "uint8_t"]],
            [["CSRMatrix", "bool"]],
            [["CSRMatrix", "size_t"]],
            ["Frame"]
        ]
    },
    {
        "kernelTemplate": {
            "header": "SaveDaphneLibResult.h",
            "opName": "saveDaphneLibResult",
            "returnType": "void",
            "templateParams": [
                {
                    "name": "DTArg",
                    "isDataType": true
                }
            ],
            "runtimeParams": [
                {
                    "type": "const DTArg *",
                    "name": "arg"
                }
            ]
        },
        "instantiations": [
            [["DenseMatrix", "double"]],
            [["DenseMatrix", "float"]],
            [["DenseMatrix", "int64_t"]],
            [["DenseMatrix", "int32_t"]],
            [["DenseMatrix", "int8_t"]],
            [["DenseMatrix", "uint64_t"]],
            [["DenseMatrix", "uint32_t"]],
            [["DenseMatrix", "uint8_t"]],
            ["Frame"]
        ]
    },
    {
        "kernelTemplate": {
            "header": "Stop.h",
            "opName": "stop",
            "returnType": "void",
            "templateParams": [],
            "runtimeParams": [
                {
                    "type": "const char *",
                    "name": "message"
                }
            ]
        },
        "instantiations": [[]]
    },
    {
        "kernelTemplate": {
            "header": "ReceiveFromNumpy.h",
            "opName": "receiveFromNumpy",
            "returnType": "void",
            "templateParams": [
                {
                    "name": "DTRes",
                    "isDataType": true
                }
            ],
            "runtimeParams": [
                {
                    "type": "DTRes *&",
                    "name": "res"
                },
                {
                    "type": "uint32_t",
                    "name": "upper"
                },
                {
                    "type": "uint32_t",
                    "name": "lower"
                },
                {
                    "type": "int64_t",
                    "name": "rows"
                },
                {
                    "type": "int64_t",
                    "name": "cols"
                }
            ]
        },
        "instantiations": [
            [["DenseMatrix", "double"]],
            [["DenseMatrix", "float"]],
            [["DenseMatrix", "int64_t"]],
            [["DenseMatrix", "int32_t"]],
            [["DenseMatrix", "int8_t"]],
            [["DenseMatrix", "uint64_t"]],
            [["DenseMatrix", "uint32_t"]],
            [["DenseMatrix", "uint8_t"]]
        ]
    },
    {
        "kernelTemplate": {
            "header": "Replace.h",
            "opName": "replace",
            "returnType": "void",
            "templateParams": [
                {
                    "name": "DTRes",
                    "isDataType": true
                },
                {
                    "name": "DTArg",
                    "isDataType": true
                },
                {
                    "name": "VT",
                    "isDataType": false
                }
            ],
            "runtimeParams": [
                {
                    "type": "DTRes *&",
                    "name": "res"
                },
                {
                    "type": "const DTArg *",
                    "name": "arg"
                },
                {
                    "type": "VT",
                    "name": "pattern"
                },
                {
                    "type": "VT",
                    "name": "replacement"
                }
            ]
        },
        "instantiations": [
            [["DenseMatrix", "double"], ["DenseMatrix", "double"], "double"],
            [["DenseMatrix", "int64_t"], ["DenseMatrix", "int64_t"], "int64_t"]
        ]
    },
    {
        "kernelTemplate": {
            "header": "Reshape.h",
            "opName": "reshape",
            "returnType": "void",
            "templateParams": [
                {
                    "name": "DTRes",
                    "isDataType": true
                },
                {
                    "name": "DTArg",
                    "isDataType": true
                }
            ],
            "runtimeParams": [
                {
                    "type": "DTRes *&",
                    "name": "res"
                },
                {
                    "type": "const DTArg *",
                    "name": "arg"
                },
                {
                    "type": "size_t",
                    "name": "numRows"
                },
                {
                    "type": "size_t",
                    "name": "numCols"
                }
            ]
        },
        "instantiations": [
            [
                ["DenseMatrix", "double"],
                ["DenseMatrix", "double"]
            ],
            [
                ["DenseMatrix", "float"],
                ["DenseMatrix", "float"]
            ],
            [
                ["DenseMatrix", "int64_t"],
                ["DenseMatrix", "int64_t"]
            ],
            [
                ["DenseMatrix", "int32_t"],
                ["DenseMatrix", "int32_t"]
            ],
            [
                ["DenseMatrix", "int8_t"],
                ["DenseMatrix", "int8_t"]
            ],
            [
                ["DenseMatrix", "uint64_t"],
                ["DenseMatrix", "uint64_t"]
            ],
            [
                ["DenseMatrix", "uint32_t"],
                ["DenseMatrix", "uint32_t"]
            ],
            [
                ["DenseMatrix", "uint8_t"],
                ["DenseMatrix", "uint8_t"]
            ],
            [
                ["DenseMatrix", "bool"],
                ["DenseMatrix", "bool"]
            ],
            [
                ["DenseMatrix", "std::string"],
                ["DenseMatrix", "std::string"]
            ]
        ]
    },
    {
        "kernelTemplate": {
            "header": "SemiJoin.h",
            "opName": "semiJoin",
            "returnType": "void",
            "templateParams": [
                {
                    "name": "VTLhsTid",
                    "isDataType": false
                }
            ],
            "runtimeParams": [
                {
                    "type": "Frame *&",
                    "name": "res"
                },
                {
                    "type": "DenseMatrix<VTLhsTid> *&",
                    "name": "lhsTid"
                },
                {
                    "type": "const Frame *",
                    "name": "lhs"
                },
                {
                    "type": "const Frame *",
                    "name": "rhs"
                },
                {
                    "type": "const char *",
                    "name": "lhsOn"
                },
                {
                    "type": "const char *",
                    "name": "rhsOn"
                }
            ]
        },
        "instantiations": [["int64_t"], ["size_t"]]
    },
    {
        "kernelTemplate": {
            "header": "SetColLabels.h",
            "opName": "setColLabels",
            "returnType": "void",
            "templateParams": [],
            "runtimeParams": [
                {
                    "type": "Frame *&",
                    "name": "res"
                },
                {
                    "type": "const Frame *",
                    "name": "arg"
                },
                {
                    "type": "const char **",
                    "name": "labels"
                },
                {
                    "type": "size_t",
                    "name": "numLabels"
                }
            ]
        },
        "instantiations": [[]]
    },
    {
        "kernelTemplate": {
            "header": "SetColLabelsPrefix.h",
            "opName": "setColLabelsPrefix",
            "returnType": "void",
            "templateParams": [],
            "runtimeParams": [
                {
                    "type": "Frame *&",
                    "name": "res"
                },
                {
                    "type": "const Frame *",
                    "name": "arg"
                },
                {
                    "type": "const char *",
                    "name": "prefix"
                }
            ]
        },
        "instantiations": [[]]
    },
    {
        "kernelTemplate": {
            "header": "Transpose.h",
            "opName": "transpose",
            "returnType": "void",
            "templateParams": [
                {
                    "name": "DTRes",
                    "isDataType": true
                },
                {
                    "name": "DTArg",
                    "isDataType": true
                }
            ],
            "runtimeParams": [
                {
                    "type": "DTRes *&",
                    "name": "res"
                },
                {
                    "type": "const DTArg *",
                    "name": "arg"
                }
            ]
        },
        "api": [
            {
                "name": ["CUDA", "CPP"],
                "instantiations": [
                    [
                        ["DenseMatrix", "double"],
                        ["DenseMatrix", "double"]
                    ],
                    [
                        ["DenseMatrix", "float"],
                        ["DenseMatrix", "float"]
                    ],
                    [
                        ["DenseMatrix", "int64_t"],
                        ["DenseMatrix", "int64_t"]
                    ],
                    [
                        ["DenseMatrix", "size_t"],
                        ["DenseMatrix", "size_t"]
                    ],
                    [
                        ["DenseMatrix", "std::string"],
                        ["DenseMatrix", "std::string"]
                    ]
                ]
            },
            {
                "name": ["CPP"],
                "instantiations": [
                    [
                        ["CSRMatrix", "double"],
                        ["CSRMatrix", "double"]
                    ],
                    [
                        ["CSRMatrix", "float"],
                        ["CSRMatrix", "float"]
                    ],
                    [
                        ["CSRMatrix", "int64_t"],
                        ["CSRMatrix", "int64_t"]
                    ],
                    [
                        ["DenseMatrix", "std::string"],
                        ["DenseMatrix", "std::string"]
                    ]
                ]
            }
        ]
    },
    {
        "kernelTemplate": {
            "header": "EwUnaryMat.h",
            "opName": "ewUnaryMat",
            "returnType": "void",
            "templateParams": [
                {
                    "name": "DTRes",
                    "isDataType": true
                },
                {
                    "name": "DTArg",
                    "isDataType": true
                }
            ],
            "runtimeParams": [
                {
                    "type": "UnaryOpCode",
                    "name": "opCode"
                },
                {
                    "type": "DTRes *&",
                    "name": "res"
                },
                {
                    "type": "const DTArg *",
                    "name": "arg"
                }
            ]
        },
        "instantiations": [
            [
                ["DenseMatrix", "double"],
                ["DenseMatrix", "double"]
            ],
            [
                ["DenseMatrix", "int64_t"],
                ["DenseMatrix", "int64_t"]
            ],
            [
                ["DenseMatrix", "std::string"],
                ["DenseMatrix", "std::string"]
            ]
        ],
        "opCodes": [
            "MINUS",
            "SIGN",
            "SQRT",
            "EXP",
            "ABS",
            "FLOOR",
            "CEIL",
            "ROUND",
            "LN",
            "SIN",
            "COS",
            "TAN",
            "ASIN",
            "ACOS",
            "ATAN",
            "SINH",
            "COSH",
            "TANH",
            "ISNAN",
            "LOWER",
            "UPPER"
        ]
    },
    {
        "kernelTemplate": {
            "header": "EwUnarySca.h",
            "opName": "ewUnarySca",
            "returnType": "TRes",
            "templateParams": [
                {
                    "name": "TRes",
                    "isDataType": false
                },
                {
                    "name": "TArg",
                    "isDataType": false
                }
            ],
            "runtimeParams": [
                {
                    "type": "UnaryOpCode",
                    "name": "opCode"
                },
                {
                    "type": "TArg",
                    "name": "arg"
                }
            ]
        },
        "instantiations": [
            ["double", "double"],
            ["float", "float"],
            ["int64_t", "int64_t"],
            ["const char *", "const char *"]
        ],
        "opCodes": [
            "MINUS",
            "SIGN",
            "SQRT",
            "EXP",
            "ABS",
            "FLOOR",
            "CEIL",
            "ROUND",
            "LN",
            "SIN",
            "COS",
            "TAN",
            "ASIN",
            "ACOS",
            "ATAN",
            "SINH",
            "COSH",
            "TANH",
            "ISNAN",
            "LOWER",
            "UPPER"
        ]
    },
    {
        "kernelTemplate": {
            "header": "Sparsity.h",
            "opName": "sparsity",
            "returnType": "double",
            "templateParams": [
                {
                    "name": "DTArg",
                    "isDataType": true
                }
            ],
            "runtimeParams": [
                {
                    "type": "const DTArg *",
                    "name": "arg"
                }
            ]
        },
        "instantiations": [
            [["DenseMatrix", "double"]],
            [["DenseMatrix", "float"]],
            [["DenseMatrix", "int64_t"]],
            [["DenseMatrix", "int32_t"]],
            [["DenseMatrix", "int8_t"]],
            [["DenseMatrix", "uint64_t"]],
            [["DenseMatrix", "uint32_t"]],
            [["DenseMatrix", "uint8_t"]],
            [["DenseMatrix", "bool"]],
            [["DenseMatrix", "size_t"]],
            [["CSRMatrix", "double"]],
            [["CSRMatrix", "float"]],
            [["CSRMatrix", "int64_t"]],
            [["CSRMatrix", "uint8_t"]]
        ]
    },
    {
        "kernelTemplate": {
            "header": "NumCols.h",
            "opName": "numCols",
            "returnType": "size_t",
            "templateParams": [],
            "runtimeParams": [
                {
                    "type": "const Structure *",
                    "name": "arg"
                }
            ]
        },
        "instantiations": [[]]
    },
    {
        "kernelTemplate": {
            "header": "NumRows.h",
            "opName": "numRows",
            "returnType": "size_t",
            "templateParams": [],
            "runtimeParams": [
                {
                    "type": "const Structure *",
                    "name": "arg"
                }
            ]
        },
        "instantiations": [[]]
    },
    {
        "kernelTemplate": {
            "header": "NumCells.h",
            "opName": "numCells",
            "returnType": "size_t",
            "templateParams": [],
            "runtimeParams": [
                {
                    "type": "const Structure *",
                    "name": "arg"
                }
            ]
        },
        "instantiations": [[]]
    },
    {
        "kernelTemplate": {
            "header": "Seq.h",
            "opName": "seq",
            "returnType": "void",
            "templateParams": [
                {
                    "name": "DT",
                    "isDataType": true
                }
            ],
            "runtimeParams": [
                {
                    "type": "DT *&",
                    "name": "res"
                },
                {
                    "type": "typename DT::VT",
                    "name": "start"
                },
                {
                    "type": "typename DT::VT",
                    "name": "end"
                },
                {
                    "type": "typename DT::VT",
                    "name": "inc"
                }
            ]
        },
        "instantiations": [
            [["DenseMatrix", "double"]],
            [["DenseMatrix", "float"]],
            [["DenseMatrix", "int64_t"]]
        ]
    },
    {
        "kernelTemplate": {
            "header": "Solve.h",
            "opName": "solve",
            "returnType": "void",
            "templateParams": [
                {
                    "name": "DTRes",
                    "isDataType": true
                },
                {
                    "name": "DTLhs",
                    "isDataType": true
                },
                {
                    "name": "DTRhs",
                    "isDataType": true
                }
            ],
            "runtimeParams": [
                {
                    "type": "DTRes *&",
                    "name": "res"
                },
                {
                    "type": "const DTLhs *",
                    "name": "lhs"
                },
                {
                    "type": "const DTRhs *",
                    "name": "rhs"
                }
            ]
        },
        "api": [
            {
                "name": ["CUDA", "CPP"],
                "instantiations": [
                    [
                        ["DenseMatrix", "float"],
                        ["DenseMatrix", "float"],
                        ["DenseMatrix", "float"]
                    ],
                    [
                        ["DenseMatrix", "double"],
                        ["DenseMatrix", "double"],
                        ["DenseMatrix", "double"]
                    ]
                ]
            }
        ]
    },
    {
        "kernelTemplate": {
            "header": "Syrk.h",
            "opName": "syrk",
            "returnType": "void",
            "templateParams": [
                {
                    "name": "DTRes",
                    "isDataType": true
                },
                {
                    "name": "DTArg",
                    "isDataType": true
                }
            ],
            "runtimeParams": [
                {
                    "type": "DTRes *&",
                    "name": "res"
                },
                {
                    "type": "const DTArg *",
                    "name": "arg"
                }
            ]
        },
        "api": [
            {
                "name": ["CUDA", "CPP"],
                "instantiations": [
                    [
                        ["DenseMatrix", "float"],
                        ["DenseMatrix", "float"]
                    ],
                    [
                        ["DenseMatrix", "double"],
                        ["DenseMatrix", "double"]
                    ]
                ]
            },
            {
                "name": ["FPGAOPENCL"],
                "instantiations": [
                    [
                        ["DenseMatrix", "float"],
                        ["DenseMatrix", "float"]
                    ]
                ]
            }
        ]
    },
    {
        "kernelTemplate": {
            "header": "Gemv.h",
            "opName": "gemv",
            "returnType": "void",
            "templateParams": [
                {
                    "name": "DTRes",
                    "isDataType": true
                },
                {
                    "name": "DTMat",
                    "isDataType": true
                },
                {
                    "name": "DTVec",
                    "isDataType": true
                }
            ],
            "runtimeParams": [
                {
                    "type": "DTRes *&",
                    "name": "res"
                },
                {
                    "type": "const DTMat *",
                    "name": "mat"
                },
                {
                    "type": "const DTVec *",
                    "name": "vec"
                }
            ]
        },
        "api": [
            {
                "name": ["CUDA", "CPP"],
                "instantiations": [
                    [
                        ["DenseMatrix", "double"],
                        ["DenseMatrix", "double"],
                        ["DenseMatrix", "double"]
                    ],
                    [
                        ["DenseMatrix", "float"],
                        ["DenseMatrix", "float"],
                        ["DenseMatrix", "float"]
                    ]
                ]
            },
            {
                "name": ["CPP"],
                "instantiations": [
                    [
                        ["DenseMatrix", "double"],
                        ["CSRMatrix", "double"],
                        ["DenseMatrix", "double"]
                    ],
                    [
                        ["DenseMatrix", "float"],
                        ["CSRMatrix", "float"],
                        ["DenseMatrix", "float"]
                    ]
                ]
            }
        ]
    },
    {
        "kernelTemplate": {
            "header": "Tri.h",
            "opName": "tri",
            "returnType": "void",
            "templateParams": [
                {
                    "name": "DT",
                    "isDataType": true
                }
            ],
            "runtimeParams": [
                {
                    "type": "DT *&",
                    "name": "res"
                },
                {
                    "type": "const DT *",
                    "name": "arg"
                },
                {
                    "type": "bool",
                    "name": "upper"
                },
                {
                    "type": "bool",
                    "name": "diag"
                },
                {
                    "type": "bool",
                    "name": "values"
                }
            ]
        },
        "instantiations": [
            [["DenseMatrix", "double"]],
            [["DenseMatrix", "float"]],
            [["DenseMatrix", "int64_t"]],
            [["CSRMatrix", "double"]],
            [["CSRMatrix", "int64_t"]]
        ]
    },
    {
        "kernelTemplate": {
            "header": "VectorizedPipeline.h",
            "opName": "vectorizedPipeline",
            "returnType": "void",
            "templateParams": [
                {
                    "name": "DTRes",
                    "isDataType": true
                }
            ],
            "runtimeParams": [
                {
                    "type": "DTRes **",
                    "name": "outputs"
                },
                {
                    "type": "size_t",
                    "name": "numOutputs"
                },
                {
                    "type": "bool *",
                    "name": "isScalar"
                },
                {
                    "type": "Structure **",
                    "name": "inputs"
                },
                {
                    "type": "size_t",
                    "name": "numInputs"
                },
                {
                    "type": "int64_t *",
                    "name": "outRows"
                },
                {
                    "type": "int64_t *",
                    "name": "outCols"
                },
                {
                    "type": "int64_t *",
                    "name": "splits"
                },
                {
                    "type": "int64_t *",
                    "name": "combines"
                },
                {
                    "type": "size_t",
                    "name": "numFuncs"
                },
                {
                    "type": "void **",
                    "name": "fun"
                }
            ]
        },
        "instantiations": [
            [["DenseMatrix", "double"]],
            [["DenseMatrix", "float"]],
            [["DenseMatrix", "int64_t"]],
            [["CSRMatrix", "double"]],
            [["CSRMatrix", "float"]]
        ]
    },
    {
        "kernelTemplate": {
            "header": "IncRef.h",
            "opName": "incRef",
            "returnType": "void",
            "templateParams": [
                {
                    "name": "DTArg",
                    "isDataType": true
                }
            ],
            "runtimeParams": [
                {
                    "type": "const DTArg *",
                    "name": "arg"
                }
            ]
        },
        "instantiations": [["Structure"], ["char"]]
    },
    {
        "kernelTemplate": {
            "header": "DecRef.h",
            "opName": "decRef",
            "returnType": "void",
            "templateParams": [
                {
                    "name": "DTArg",
                    "isDataType": true
                }
            ],
            "runtimeParams": [
                {
                    "type": "const DTArg *",
                    "name": "arg"
                }
            ]
        },
        "instantiations": [["Structure"], ["char"]]
    },
    {
        "kernelTemplate": {
            "header": "SliceRow.h",
            "opName": "sliceRow",
            "returnType": "void",
            "templateParams": [
                {
                    "name": "DTRes",
                    "isDataType": true
                },
                {
                    "name": "DTArg",
                    "isDataType": true
                },
                {
                    "name": "VTSel",
                    "isDataType": false
                }
            ],
            "runtimeParams": [
                {
                    "type": "DTRes *&",
                    "name": "res"
                },
                {
                    "type": "const DTArg *",
                    "name": "arg"
                },
                {
                    "type": "const VTSel",
                    "name": "lowerIncl"
                },
                {
                    "type": "const VTSel",
                    "name": "upperExcl"
                }
            ]
        },
        "instantiations": [
            [["DenseMatrix", "double"], ["DenseMatrix", "double"], "int64_t"],
            [["DenseMatrix", "float"], ["DenseMatrix", "float"], "int64_t"],
            [["DenseMatrix", "int64_t"], ["DenseMatrix", "int64_t"], "int64_t"],
<<<<<<< HEAD
            [
                ["DenseMatrix", "std::string"],
                ["DenseMatrix", "std::string"],
                "int64_t"
            ],
=======
            [["DenseMatrix", "std::string"], ["DenseMatrix", "std::string"], "int64_t"],
>>>>>>> 9f27ac32
            ["Frame", "Frame", "int64_t"]
        ]
    },

    {
        "kernelTemplate": {
            "header": "SliceCol.h",
            "opName": "sliceCol",
            "returnType": "void",
            "templateParams": [
                {
                    "name": "DTRes",
                    "isDataType": true
                },
                {
                    "name": "DTArg",
                    "isDataType": true
                },
                {
                    "name": "VTSel",
                    "isDataType": false
                }
            ],
            "runtimeParams": [
                {
                    "type": "DTRes *&",
                    "name": "res"
                },
                {
                    "type": "const DTArg *",
                    "name": "arg"
                },
                {
                    "type": "const VTSel",
                    "name": "lowerIncl"
                },
                {
                    "type": "const VTSel",
                    "name": "upperExcl"
                }
            ]
        },
        "instantiations": [
            [["DenseMatrix", "double"], ["DenseMatrix", "double"], "int64_t"],
            [["DenseMatrix", "float"], ["DenseMatrix", "float"], "int64_t"],
            [["DenseMatrix", "int64_t"], ["DenseMatrix", "int64_t"], "int64_t"],
<<<<<<< HEAD
            [
                ["DenseMatrix", "std::string"],
                ["DenseMatrix", "std::string"],
                "int64_t"
            ],
=======
            [["DenseMatrix", "std::string"], ["DenseMatrix", "std::string"], "int64_t"],
>>>>>>> 9f27ac32
            ["Frame", "Frame", "int64_t"]
        ]
    },
    {
        "kernelTemplate": {
            "header": "InsertRow.h",
            "opName": "insertRow",
            "returnType": "void",
            "templateParams": [
                {
                    "name": "DTArg",
                    "isDataType": true
                },
                {
                    "name": "DTIns",
                    "isDataType": true
                },
                {
                    "name": "VTSel",
                    "isDataType": false
                }
            ],
            "runtimeParams": [
                {
                    "type": "DTArg *&",
                    "name": "res"
                },
                {
                    "type": "const DTArg *",
                    "name": "arg"
                },
                {
                    "type": "const DTIns *",
                    "name": "ins"
                },
                {
                    "type": "const VTSel",
                    "name": "rowLowerIncl"
                },
                {
                    "type": "const VTSel",
                    "name": "rowUpperExcl"
                }
            ]
        },
        "instantiations": [
            [["DenseMatrix", "double"], ["DenseMatrix", "double"], "int64_t"],
            [["DenseMatrix", "float"], ["DenseMatrix", "float"], "int64_t"],
            [["DenseMatrix", "int64_t"], ["DenseMatrix", "int64_t"], "int64_t"],
            [["DenseMatrix", "int32_t"], ["DenseMatrix", "int32_t"], "int64_t"],
            [["DenseMatrix", "int8_t"], ["DenseMatrix", "int8_t"], "int64_t"],
            [
                ["DenseMatrix", "uint64_t"],
                ["DenseMatrix", "uint64_t"],
                "int64_t"
            ],
            [
                ["DenseMatrix", "uint32_t"],
                ["DenseMatrix", "uint32_t"],
                "int64_t"
            ],
            [["DenseMatrix", "uint8_t"], ["DenseMatrix", "uint8_t"], "int64_t"],
            [["DenseMatrix", "bool"], ["DenseMatrix", "bool"], "int64_t"],
            [
                ["DenseMatrix", "std::string"],
                ["DenseMatrix", "std::string"],
                "int64_t"
            ]
        ]
    },
    {
        "kernelTemplate": {
            "header": "InsertCol.h",
            "opName": "insertCol",
            "returnType": "void",
            "templateParams": [
                {
                    "name": "DTArg",
                    "isDataType": true
                },
                {
                    "name": "DTIns",
                    "isDataType": true
                },
                {
                    "name": "VTSel",
                    "isDataType": false
                }
            ],
            "runtimeParams": [
                {
                    "type": "DTArg *&",
                    "name": "res"
                },
                {
                    "type": "const DTArg *",
                    "name": "arg"
                },
                {
                    "type": "const DTIns *",
                    "name": "ins"
                },
                {
                    "type": "const VTSel",
                    "name": "colLowerIncl"
                },
                {
                    "type": "const VTSel",
                    "name": "colUpperExcl"
                }
            ]
        },
        "instantiations": [
            [["DenseMatrix", "double"], ["DenseMatrix", "double"], "int64_t"],
            [["DenseMatrix", "float"], ["DenseMatrix", "float"], "int64_t"],
            [["DenseMatrix", "int64_t"], ["DenseMatrix", "int64_t"], "int64_t"],
            [
                ["DenseMatrix", "std::string"],
                ["DenseMatrix", "std::string"],
                "int64_t"
            ]
        ]
    },
    {
        "kernelTemplate": {
            "header": "Pooling.h",
            "opName": "NN::Pooling::Forward",
            "returnType": "void",
            "opCodeAsTemplateParam": 1,
            "templateParams": [
                {
                    "name": "DTRes",
                    "isDataType": true
                },
                {
                    "name": "DTArg",
                    "isDataType": true
                }
            ],
            "runtimeParams": [
                {
                    "type": "NN::PoolingOpCode",
                    "name": "opcode"
                },
                {
                    "type": "DTRes *&",
                    "name": "res"
                },
                { "type": "size_t&", "name": "res_h" },
                { "type": "size_t&", "name": "res_w" },
                {
                    "type": "const DTArg *",
                    "name": "data"
                },
                { "type": "size_t", "name": "batch_size" },
                { "type": "size_t", "name": "num_channls" },
                { "type": "size_t", "name": "img_h" },
                { "type": "size_t", "name": "img_w" },
                { "type": "size_t", "name": "pool_h" },
                { "type": "size_t", "name": "pool_w" },
                { "type": "size_t", "name": "stride_h" },
                { "type": "size_t", "name": "stride_w" },
                { "type": "size_t", "name": "pad_h" },
                { "type": "size_t", "name": "pad_w" }
            ]
        },
        "api": [
            {
                "name": ["CUDA", "CPP"],
                "instantiations": [
                    [
                        ["DenseMatrix", "float"],
                        ["DenseMatrix", "float"]
                    ],
                    [
                        ["DenseMatrix", "double"],
                        ["DenseMatrix", "double"]
                    ]
                ],
                "opCodes": ["AVG", "MAX"]
            }
        ]
    },
    {
        "kernelTemplate": {
            "header": "RowBind.h",
            "opName": "rowBind",
            "returnType": "void",
            "templateParams": [
                {
                    "name": "DTRes",
                    "isDataType": true
                },
                {
                    "name": "DTUp",
                    "isDataType": true
                },
                {
                    "name": "DTLow",
                    "isDataType": true
                }
            ],
            "runtimeParams": [
                {
                    "type": "DTRes *&",
                    "name": "res"
                },
                {
                    "type": "const DTUp *",
                    "name": "up"
                },
                {
                    "type": "const DTLow *",
                    "name": "low"
                }
            ]
        },
        "instantiations": [
            [
                ["DenseMatrix", "double"],
                ["DenseMatrix", "double"],
                ["DenseMatrix", "double"]
            ],
            [
                ["DenseMatrix", "int64_t"],
                ["DenseMatrix", "int64_t"],
                ["DenseMatrix", "int64_t"]
            ],
            [
                ["CSRMatrix", "double"],
                ["CSRMatrix", "double"],
                ["CSRMatrix", "double"]
            ],
            [
                ["CSRMatrix", "int64_t"],
                ["CSRMatrix", "int64_t"],
                ["CSRMatrix", "int64_t"]
            ],
            ["Frame", "Frame", "Frame"]
        ]
    },
    {
        "kernelTemplate": {
            "header": "Quantize.h",
            "opName": "quantize",
            "returnType": "void",
            "templateParams": [
                {
                    "name": "DTRes",
                    "isDataType": true
                },
                {
                    "name": "DTArg",
                    "isDataType": true
                }
            ],
            "runtimeParams": [
                {
                    "type": "DTRes *&",
                    "name": "res"
                },
                {
                    "type": "const DTArg *",
                    "name": "arg"
                },
                { "type": "float", "name": "min" },
                { "type": "float", "name": "max" }
            ]
        },
        "instantiations": [
            [
                ["DenseMatrix", "uint8_t"],
                ["DenseMatrix", "float"]
            ]
        ]
    },
    {
        "kernelTemplate": {
            "header": "Activation.h",
            "opName": "NN::Activation::Forward",
            "returnType": "void",
            "opCodeAsTemplateParam": 1,
            "templateParams": [
                {
                    "name": "DTRes",
                    "isDataType": true
                },
                {
                    "name": "DTArg",
                    "isDataType": true
                }
            ],
            "runtimeParams": [
                {
                    "type": "NN::ActivationOpCode",
                    "name": "opcode"
                },
                {
                    "type": "DTRes *&",
                    "name": "res"
                },
                {
                    "type": "const DTArg *",
                    "name": "data"
                }
            ]
        },
        "api": [
            {
                "name": ["CUDA", "CPP"],
                "instantiations": [
                    [
                        ["DenseMatrix", "float"],
                        ["DenseMatrix", "float"]
                    ],
                    [
                        ["DenseMatrix", "double"],
                        ["DenseMatrix", "double"]
                    ]
                ],
                "opCodes": ["ReLU"]
            }
        ]
    },
    {
        "kernelTemplate": {
            "header": "Affine.h",
            "opName": "NN::Affine::Forward",
            "returnType": "void",
            "opCodeAsTemplateParam": 1,
            "templateParams": [
                {
                    "name": "DTRes",
                    "isDataType": true
                },
                {
                    "name": "DTArg",
                    "isDataType": true
                }
            ],
            "runtimeParams": [
                {
                    "type": "DTRes *&",
                    "name": "res"
                },
                {
                    "type": "const DTArg *",
                    "name": "data"
                },
                {
                    "type": "const DTArg *",
                    "name": "weights"
                },
                {
                    "type": "const DTArg *",
                    "name": "bias"
                }
            ]
        },
        "api": [
            {
                "name": ["CUDA"],
                "instantiations": [
                    [
                        ["DenseMatrix", "float"],
                        ["DenseMatrix", "float"]
                    ],
                    [
                        ["DenseMatrix", "double"],
                        ["DenseMatrix", "double"]
                    ]
                ]
            }
        ]
    },
    {
        "kernelTemplate": {
            "header": "BatchNorm.h",
            "opName": "BatchNorm::Forward",
            "returnType": "void",
            "opCodeAsTemplateParam": 1,
            "templateParams": [
                {
                    "name": "DTRes",
                    "isDataType": true
                },
                {
                    "name": "DTArg",
                    "isDataType": true
                }
            ],
            "runtimeParams": [
                {
                    "type": "DTRes *&",
                    "name": "res"
                },
                {
                    "type": "const DTArg *",
                    "name": "data"
                },
                {
                    "type": "const DTArg *",
                    "name": "gamma"
                },
                {
                    "type": "const DTArg *",
                    "name": "beta"
                },
                {
                    "type": "const DTArg *",
                    "name": "ema_mean"
                },
                {
                    "type": "const DTArg *",
                    "name": "ema_var"
                },
                {
                    "type": "typename DTArg::VT",
                    "name": "eps"
                }
            ]
        },
        "api": [
            {
                "name": ["CUDA"],
                "instantiations": [
                    [
                        ["DenseMatrix", "float"],
                        ["DenseMatrix", "float"]
                    ],
                    [
                        ["DenseMatrix", "double"],
                        ["DenseMatrix", "double"]
                    ]
                ]
            }
        ]
    },
    {
        "kernelTemplate": {
            "header": "Convolution.h",
            "opName": "Convolution::Forward",
            "returnType": "void",
            "opCodeAsTemplateParam": 1,
            "templateParams": [
                {
                    "name": "DTRes",
                    "isDataType": true
                },
                {
                    "name": "DTArg",
                    "isDataType": true
                }
            ],
            "runtimeParams": [
                {
                    "type": "DTRes *&",
                    "name": "res"
                },
                {
                    "type": "size_t&",
                    "name": "res_h"
                },
                {
                    "type": "size_t&",
                    "name": "res_w"
                },
                {
                    "type": "const DTArg *",
                    "name": "data"
                },
                {
                    "type": "const DTArg *",
                    "name": "filter"
                },
                {
                    "type": "const DTArg *",
                    "name": "bias"
                },
                {
                    "type": "size_t",
                    "name": "batch_size"
                },
                {
                    "type": "size_t",
                    "name": "num_channels"
                },
                {
                    "type": "size_t",
                    "name": "img_h"
                },
                {
                    "type": "size_t",
                    "name": "img_w"
                },
                {
                    "type": "size_t",
                    "name": "filter_h"
                },
                {
                    "type": "size_t",
                    "name": "filter_w"
                },
                {
                    "type": "size_t",
                    "name": "stride_h"
                },
                {
                    "type": "size_t",
                    "name": "stride_w"
                },
                {
                    "type": "size_t",
                    "name": "pad_h"
                },
                {
                    "type": "size_t",
                    "name": "pad_w"
                }
            ]
        },
        "api": [
            {
                "name": ["CUDA"],
                "instantiations": [
                    [
                        ["DenseMatrix", "float"],
                        ["DenseMatrix", "float"]
                    ],
                    [
                        ["DenseMatrix", "double"],
                        ["DenseMatrix", "double"]
                    ]
                ]
            }
        ]
    },
    {
        "kernelTemplate": {
            "header": "Softmax.h",
            "opName": "Softmax::Forward",
            "returnType": "void",
            "opCodeAsTemplateParam": 1,
            "templateParams": [
                {
                    "name": "DTRes",
                    "isDataType": true
                },
                {
                    "name": "DTArg",
                    "isDataType": true
                }
            ],
            "runtimeParams": [
                {
                    "type": "DTRes *&",
                    "name": "res"
                },
                {
                    "type": "const DTArg *",
                    "name": "data"
                }
            ]
        },
        "api": [
            {
                "name": ["CUDA"],
                "instantiations": [
                    [
                        ["DenseMatrix", "float"],
                        ["DenseMatrix", "float"]
                    ],
                    [
                        ["DenseMatrix", "double"],
                        ["DenseMatrix", "double"]
                    ]
                ]
            }
        ]
    },
    {
        "kernelTemplate": {
            "header": "BiasAdd.h",
            "opName": "BiasAdd::Forward",
            "returnType": "void",
            "opCodeAsTemplateParam": 1,
            "templateParams": [
                {
                    "name": "DTRes",
                    "isDataType": true
                },
                {
                    "name": "DTArg",
                    "isDataType": true
                }
            ],
            "runtimeParams": [
                {
                    "type": "DTRes *&",
                    "name": "res"
                },
                {
                    "type": "const DTArg *",
                    "name": "input"
                },
                {
                    "type": "const DTArg *",
                    "name": "bias"
                }
            ]
        },
        "api": [
            {
                "name": ["CUDA"],
                "instantiations": [
                    [
                        ["DenseMatrix", "float"],
                        ["DenseMatrix", "float"]
                    ],
                    [
                        ["DenseMatrix", "double"],
                        ["DenseMatrix", "double"]
                    ]
                ]
            }
        ]
    },
    {
        "kernelTemplate": {
            "header": "Order.h",
            "opName": "order",
            "returnType": "void",
            "templateParams": [
                {
                    "name": "DTRes",
                    "isDataType": true
                },
                {
                    "name": "DTArg",
                    "isDataType": true
                }
            ],
            "runtimeParams": [
                {
                    "type": "DTRes *&",
                    "name": "res"
                },
                {
                    "type": "const DTArg *",
                    "name": "arg"
                },
                {
                    "type": "size_t *",
                    "name": "colIdxs",
                    "isVariadic": true
                },
                {
                    "type": "size_t",
                    "name": "numColIdxs"
                },
                {
                    "type": "bool *",
                    "name": "ascending",
                    "isVariadic": true
                },
                {
                    "type": "size_t",
                    "name": "numAscending"
                },
                {
                    "type": "bool",
                    "name": "returnIdxs"
                }
            ]
        },
        "instantiations": [
            ["Frame", "Frame"],
            [["DenseMatrix", "size_t"], "Frame"],
            [
                ["DenseMatrix", "double"],
                ["DenseMatrix", "double"]
            ],
            [
                ["DenseMatrix", "size_t"],
                ["DenseMatrix", "double"]
            ],
            [
                ["DenseMatrix", "float"],
                ["DenseMatrix", "float"]
            ],
            [
                ["DenseMatrix", "size_t"],
                ["DenseMatrix", "float"]
            ],
            [
                ["DenseMatrix", "int64_t"],
                ["DenseMatrix", "int64_t"]
            ],
            [
                ["DenseMatrix", "size_t"],
                ["DenseMatrix", "int64_t"]
            ]
        ]
    },
    {
        "kernelTemplate": {
            "header": "Group.h",
            "opName": "group",
            "returnType": "void",
            "templateParams": [
                {
                    "name": "DT",
                    "isDataType": true
                }
            ],
            "runtimeParams": [
                {
                    "type": "DT *&",
                    "name": "res"
                },
                {
                    "type": "const DT *",
                    "name": "arg"
                },
                {
                    "type": "const char **",
                    "name": "keyCols"
                },
                {
                    "type": "size_t",
                    "name": "numKeyCols"
                },
                {
                    "type": "const char **",
                    "name": "aggCols"
                },
                {
                    "type": "size_t",
                    "name": "numAggCols"
                },
                {
                    "type": "mlir::daphne::GroupEnum *",
                    "name": "aggFuncs",
                    "isVariadic": true
                },
                {
                    "type": "size_t",
                    "name": "numAggFuncs"
                }
            ]
        },
        "instantiations": [["Frame"]]
    },
    {
        "kernelTemplate": {
            "header": "DistributedPipeline.h",
            "opName": "distributedPipeline",
            "returnType": "void",
            "templateParams": [
                {
                    "name": "DTRes",
                    "isDataType": true
                }
            ],
            "runtimeParams": [
                {
                    "type": "DTRes **",
                    "name": "outputs"
                },
                {
                    "type": "size_t",
                    "name": "numOutputs"
                },
                {
                    "type": "const Structure **",
                    "name": "inputs"
                },
                {
                    "type": "size_t",
                    "name": "numInputs"
                },
                {
                    "type": "int64_t *",
                    "name": "outRows"
                },
                {
                    "type": "int64_t *",
                    "name": "outCols"
                },
                {
                    "type": "int64_t *",
                    "name": "splits"
                },
                {
                    "type": "int64_t *",
                    "name": "combines"
                },
                {
                    "type": "const char *",
                    "name": "irCode"
                }
            ]
        },
        "api": [
            {
                "name": ["CPP"],
                "instantiations": [[["DenseMatrix", "double"]]]
            }
        ]
    },
    {
        "kernelTemplate": {
            "header": "StartProfiling.h",
            "opName": "startProfiling",
            "returnType": "void",
            "templateParams": [],
            "runtimeParams": []
        },
        "instantiations": [[]]
    },
    {
        "kernelTemplate": {
            "header": "StopProfiling.h",
            "opName": "stopProfiling",
            "returnType": "void",
            "templateParams": [],
            "runtimeParams": []
        },
        "instantiations": [[]]
    },
    {
        "kernelTemplate": {
            "header": "CreateList.h",
            "opName": "createList",
            "returnType": "void",
            "templateParams": [
                {
                    "name": "DT",
                    "isDataType": true
                }
            ],
            "runtimeParams": [
                {
                    "type": "List<DT> *&",
                    "name": "res"
                },
                {
                    "type": "const DT **",
                    "name": "elems"
                },
                {
                    "type": "size_t",
                    "name": "numElems"
                }
            ]
        },
        "instantiations": [
            [["DenseMatrix", "double"]],
            [["DenseMatrix", "float"]],
            [["DenseMatrix", "int64_t"]],
            [["DenseMatrix", "int32_t"]],
            [["DenseMatrix", "int8_t"]],
            [["DenseMatrix", "uint64_t"]],
            [["DenseMatrix", "uint32_t"]],
            [["DenseMatrix", "uint8_t"]],
            [["DenseMatrix", "size_t"]],
            [["CSRMatrix", "double"]],
            [["CSRMatrix", "float"]],
            [["CSRMatrix", "int64_t"]],
            [["CSRMatrix", "int32_t"]],
            [["CSRMatrix", "int8_t"]],
            [["CSRMatrix", "uint64_t"]],
            [["CSRMatrix", "uint32_t"]],
            [["CSRMatrix", "uint8_t"]],
            [["CSRMatrix", "size_t"]]
        ]
    },
    {
        "kernelTemplate": {
            "header": "Length.h",
            "opName": "length",
            "returnType": "size_t",
            "templateParams": [
                {
                    "name": "DT",
                    "isDataType": true
                }
            ],
            "runtimeParams": [
                {
                    "type": "const List<DT> *",
                    "name": "arg"
                }
            ]
        },
        "instantiations": [
            [["DenseMatrix", "double"]],
            [["DenseMatrix", "float"]],
            [["DenseMatrix", "int64_t"]],
            [["DenseMatrix", "int32_t"]],
            [["DenseMatrix", "int8_t"]],
            [["DenseMatrix", "uint64_t"]],
            [["DenseMatrix", "uint32_t"]],
            [["DenseMatrix", "uint8_t"]],
            [["DenseMatrix", "size_t"]],
            [["CSRMatrix", "double"]],
            [["CSRMatrix", "float"]],
            [["CSRMatrix", "int64_t"]],
            [["CSRMatrix", "int32_t"]],
            [["CSRMatrix", "int8_t"]],
            [["CSRMatrix", "uint64_t"]],
            [["CSRMatrix", "uint32_t"]],
            [["CSRMatrix", "uint8_t"]],
            [["CSRMatrix", "size_t"]]
        ]
    },
    {
        "kernelTemplate": {
            "header": "Append.h",
            "opName": "append",
            "returnType": "void",
            "templateParams": [
                {
                    "name": "DT",
                    "isDataType": true
                }
            ],
            "runtimeParams": [
                {
                    "type": "List<DT> *&",
                    "name": "resList"
                },
                {
                    "type": "const List<DT> *",
                    "name": "argList"
                },
                {
                    "type": "const DT *",
                    "name": "elem"
                }
            ]
        },
        "instantiations": [
            [["DenseMatrix", "double"]],
            [["DenseMatrix", "float"]],
            [["DenseMatrix", "int64_t"]],
            [["DenseMatrix", "int32_t"]],
            [["DenseMatrix", "int8_t"]],
            [["DenseMatrix", "uint64_t"]],
            [["DenseMatrix", "uint32_t"]],
            [["DenseMatrix", "uint8_t"]],
            [["DenseMatrix", "size_t"]],
            [["CSRMatrix", "double"]],
            [["CSRMatrix", "float"]],
            [["CSRMatrix", "int64_t"]],
            [["CSRMatrix", "int32_t"]],
            [["CSRMatrix", "int8_t"]],
            [["CSRMatrix", "uint64_t"]],
            [["CSRMatrix", "uint32_t"]],
            [["CSRMatrix", "uint8_t"]],
            [["CSRMatrix", "size_t"]]
        ]
    },
    {
        "kernelTemplate": {
            "header": "Remove.h",
            "opName": "remove",
            "returnType": "void",
            "templateParams": [
                {
                    "name": "DT",
                    "isDataType": true
                }
            ],
            "runtimeParams": [
                {
                    "type": "List<DT> *&",
                    "name": "resList"
                },
                {
                    "type": "DT *&",
                    "name": "elem"
                },
                {
                    "type": "const List<DT> *",
                    "name": "argList"
                },
                {
                    "type": "size_t",
                    "name": "idx"
                }
            ]
        },
        "instantiations": [
            [["DenseMatrix", "double"]],
            [["DenseMatrix", "float"]],
            [["DenseMatrix", "int64_t"]],
            [["DenseMatrix", "int32_t"]],
            [["DenseMatrix", "int8_t"]],
            [["DenseMatrix", "uint64_t"]],
            [["DenseMatrix", "uint32_t"]],
            [["DenseMatrix", "uint8_t"]],
            [["DenseMatrix", "size_t"]],
            [["CSRMatrix", "double"]],
            [["CSRMatrix", "float"]],
            [["CSRMatrix", "int64_t"]],
            [["CSRMatrix", "int32_t"]],
            [["CSRMatrix", "int8_t"]],
            [["CSRMatrix", "uint64_t"]],
            [["CSRMatrix", "uint32_t"]],
            [["CSRMatrix", "uint8_t"]],
            [["CSRMatrix", "size_t"]]
        ]
    },

    {
        "kernelTemplate": {
            "header": "Conv2DForward.h",
            "opName": "conv2DForward",
            "returnType": "void",
            "templateParams": [
                {
                    "name": "DTRes",
                    "isDataType": true
                },
                {
                    "name": "DTArg",
                    "isDataType": true
                }
            ],
            "runtimeParams": [
                {
                    "type": "DTRes *&",
                    "name": "res"
                },
                {
                    "type": "size_t&",
                    "name": "res_h"
                },
                {
                    "type": "size_t&",
                    "name": "res_w"
                },
                {
                    "type": "const DTArg *",
                    "name": "data"
                },
                {
                    "type": "const DTArg *",
                    "name": "filter"
                },
                {
                    "type": "const DTArg *",
                    "name": "bias"
                },
                {
                    "type": "const size_t",
                    "name": "batch_size"
                },
                {
                    "type": "const size_t",
                    "name": "num_channels"
                },
                {
                    "type": "const size_t",
                    "name": "img_h"
                },
                {
                    "type": "const size_t",
                    "name": "img_w"
                },

                {
                    "type": "const size_t",
                    "name": "filter_h"
                },
                {
                    "type": "const size_t",
                    "name": "filter_w"
                },
                {
                    "type": "const size_t",
                    "name": "stride_h"
                },
                {
                    "type": "const size_t",
                    "name": "stride_w"
                },
                {
                    "type": "const size_t",
                    "name": "pad_h"
                },
                {
                    "type": "const size_t",
                    "name": "pad_w"
                }
            ]
        },
        "api": [
            {
                "name":  ["CPP"],
                "instantiations": [
                    [["DenseMatrix", "double"], ["DenseMatrix", "double"]],
                    [["DenseMatrix", "float"], ["DenseMatrix", "float"]]
                ]
            }
        ]
    },

    {
        "kernelTemplate": {
            "header": "Conv2DBackwardData.h",
            "opName": "conv2DBackwardData",
            "returnType": "void",
            "templateParams": [
                {
                    "name": "DTRes",
                    "isDataType": true
                },
                {
                    "name": "DTArg",
                    "isDataType": true
                }
            ],
            "runtimeParams": [
                {
                    "type": "const DTArg *",
                    "name": "filter"
                },
                {
                    "type": "const DTArg *&",
                    "name": "output"
                },
                {
                    "type": "const size_t",
                    "name": "stride_h"
                },
                {
                    "type": "const size_t",
                    "name": "stride_w"
                },
                {
                    "type": "const size_t",
                    "name": "pad_h"
                },
                {
                    "type": "const size_t",
                    "name": "pad_w"
                },
                {
                    "type": "const size_t",
                    "name": "input_batch_size"
                },
                {
                    "type": "const size_t",
                    "name": "input_num_channels"
                },
                {
                    "type": "const size_t",
                    "name": "input_h"
                },
                {
                    "type": "const size_t",
                    "name": "input_w"
                },
                {
                    "type": "const size_t",
                    "name": "filter_num_filters"
                },
                {
                    "type": "const size_t",
                    "name": "filter_num_channels"
                },
                {
                    "type": "const size_t",
                    "name": "filter_h"
                },
                {
                    "type": "const size_t",
                    "name": "filter_w"
                },
                {
                    "type": "DTRes *&",
                    "name": "data"
                }
            ]
        },
        "api": [
            {
                "name":  ["CPP"],
                "instantiations": [
                    [["DenseMatrix", "double"], ["DenseMatrix", "double"]],
                    [["DenseMatrix", "float"], ["DenseMatrix", "float"]]
                ]
            }
        ]
    },

    {
        "kernelTemplate": {
            "header": "Conv2DBackwardFilter.h",
            "opName": "conv2DBackwardFilter",
            "returnType": "void",
            "templateParams": [
                {
                    "name": "DTRes",
                    "isDataType": true
                },
                {
                    "name": "DTArg",
                    "isDataType": true
                }
            ],
            "runtimeParams": [
                {
                    "type": "DTRes *&",
                    "name": "dFilter"
                },
                {
                    "type": "const DTArg *",
                    "name": "input"
                },
                {
                    "type": "const DTArg *",
                    "name": "output"
                },
                {
                    "type": "const size_t",
                    "name": "stride_h"
                },
                {
                    "type": "const size_t",
                    "name": "stride_w"
                },
                {
                    "type": "const size_t",
                    "name": "pad_h"
                },
                {
                    "type": "const size_t",
                    "name": "pad_w"
                },
                {
                    "type": "const size_t",
                    "name": "input_batch_size"
                },
                {
                    "type": "const size_t",
                    "name": "input_num_channels"
                },
                {
                    "type": "const size_t",
                    "name": "input_h"
                },
                {
                    "type": "const size_t",
                    "name": "input_w"
                },
                {
                    "type": "const size_t",
                    "name": "filter_num_filters"
                },
                {
                    "type": "const size_t",
                    "name": "filter_num_channels"
                },
                {
                    "type": "const size_t",
                    "name": "filter_h"
                },
                {
                    "type": "const size_t",
                    "name": "filter_w"
                }
            ]
        },
        "api": [
            {
                "name":  ["CPP"],
                "instantiations": [
                    [["DenseMatrix", "double"], ["DenseMatrix", "double"]],
                    [["DenseMatrix", "float"], ["DenseMatrix", "float"]]
                ]
            }
        ]
    },

    {
        "kernelTemplate": {
            "header": "AvgPoolForward.h",
            "opName": "avgPoolForward",
            "returnType": "void",
            "templateParams": [
                {
                    "name": "DTRes",
                    "isDataType": true
                },
                {
                    "name": "DTArg",
                    "isDataType": true
                }
            ],
            "runtimeParams": [
                {
                    "type": "DTRes *&",
                    "name": "res"
                },
                {
                    "type": "size_t&",
                    "name": "res_h"
                },
                {
                    "type": "size_t&",
                    "name": "res_w"
                },
                {
                    "type": "const DTArg *",
                    "name": "data"
                },
                {
                    "type": "const size_t",
                    "name": "batch_size"
                },
                {
                    "type": "const size_t",
                    "name": "num_channels"
                },
                {
                    "type": "const size_t",
                    "name": "img_h"
                },
                {
                    "type": "const size_t",
                    "name": "img_w"
                },
                {
                    "type": "const size_t",
                    "name": "pool_h"
                },
                {
                    "type": "const size_t",
                    "name": "pool_w"
                },
                {
                    "type": "const size_t",
                    "name": "stride_h"
                },
                {
                    "type": "const size_t",
                    "name": "stride_w"
                },
                {
                    "type": "const size_t",
                    "name": "pad_h"
                },
                {
                    "type": "const size_t",
                    "name": "pad_w"
                }
            ]
        },
        "api": [
            {
                "name":  ["CPP"],
                "instantiations": [
                    [["DenseMatrix", "double"], ["DenseMatrix", "double"]],
                    [["DenseMatrix", "float"], ["DenseMatrix", "float"]]
                ]
            }
        ]
    },

    {
        "kernelTemplate": {
            "header": "AvgPoolBackward.h",
            "opName": "avgPoolBackward",
            "returnType": "void",
            "templateParams": [
                {
                    "name": "DTRes",
                    "isDataType": true
                },
                {
                    "name": "DTArg",
                    "isDataType": true
                }
            ],
            "runtimeParams": [
                {
                    "type": "DTRes *&",
                    "name": "res"
                },
                {
                    "type": "const DTArg *",
                    "name": "input"
                },
                {
                    "type": "const DTArg *",
                    "name": "dOut"
                },
                {
                    "type": "const size_t",
                    "name": "batch_size"
                },

                {
                    "type": "const size_t",
                    "name": "num_channels"
                },
                {
                    "type": "const size_t",
                    "name": "img_h"
                },
                {
                    "type": "const size_t",
                    "name": "img_w"
                },
                {
                    "type": "const size_t",
                    "name": "pool_h"
                },
                {
                    "type": "const size_t",
                    "name": "pool_w"
                },
                {
                    "type": "const size_t",
                    "name": "stride_h"
                },
                {
                    "type": "const size_t",
                    "name": "stride_w"
                },
                {
                    "type": "const size_t",
                    "name": "pad_h"
                },
                {
                    "type": "const size_t",
                    "name": "pad_w"
                }
            ]
        },
        "api": [
            {
                "name":  ["CPP"],
                "instantiations": [
                    [["DenseMatrix", "double"], ["DenseMatrix", "double"]],
                    [["DenseMatrix", "float"], ["DenseMatrix", "float"]]
                ]
            }
        ]
    },

    {
        "kernelTemplate": {
            "header": "MaxPoolForward.h",
            "opName": "maxPoolForward",
            "returnType": "void",
            "templateParams": [
                {
                    "name": "DTRes",
                    "isDataType": true
                },
                {
                    "name": "DTArg",
                    "isDataType": true
                }
            ],
            "runtimeParams": [
                {
                    "type": "DTRes *&",
                    "name": "res"
                },
                {
                    "type": "size_t&",
                    "name": "res_h"
                },
                {
                    "type": "size_t&",
                    "name": "res_w"
                },
                {
                    "type": "const DTArg *",
                    "name": "data"
                },
                {
                    "type": "const size_t",
                    "name": "batch_size"
                },
                {
                    "type": "const size_t",
                    "name": "num_channels"
                },
                {
                    "type": "const size_t",
                    "name": "img_h"
                },
                {
                    "type": "const size_t",
                    "name": "img_w"
                },
                {
                    "type": "const size_t",
                    "name": "pool_h"
                },
                {
                    "type": "const size_t",
                    "name": "pool_w"
                },
                {
                    "type": "const size_t",
                    "name": "stride_h"
                },
                {
                    "type": "const size_t",
                    "name": "stride_w"
                },
                {
                    "type": "const size_t",
                    "name": "pad_h"
                },
                {
                    "type": "const size_t",
                    "name": "pad_w"
                }
            ]
        },
        "api": [
            {
                "name":  ["CPP"],
                "instantiations": [
                    [["DenseMatrix", "double"], ["DenseMatrix", "double"]],
                    [["DenseMatrix", "float"], ["DenseMatrix", "float"]]
                ]
            }
        ]
    },

    {
        "kernelTemplate": {
            "header": "MaxPoolBackward.h",
            "opName": "maxPoolBackward",
            "returnType": "void",
            "templateParams": [
                {
                    "name": "DTRes",
                    "isDataType": true
                },
                {
                    "name": "DTArg",
                    "isDataType": true
                }
            ],
            "runtimeParams": [
                {
                    "type": "DTRes *&",
                    "name": "res"
                },
                {
                    "type": "const DTArg *",
                    "name": "input"
                },
                {
                    "type": "const DTArg *",
                    "name": "dOut"
                },
                {
                    "type": "const size_t",
                    "name": "batch_size"
                },
                {
                    "type": "const size_t",
                    "name": "num_channels"
                },
                {
                    "type": "const size_t",
                    "name": "img_h"
                },
                {
                    "type": "const size_t",
                    "name": "img_w"
                },
                {
                    "type": "const size_t",
                    "name": "pool_h"
                },
                {
                    "type": "const size_t",
                    "name": "pool_w"
                },
                {
                    "type": "const size_t",
                    "name": "stride_h"
                },
                {
                    "type": "const size_t",
                    "name": "stride_w"
                },
                {
                    "type": "const size_t",
                    "name": "pad_h"
                },
                {
                    "type": "const size_t",
                    "name": "pad_w"
                }
            ]
        },
        "api": [
            {
                "name":  ["CPP"],
                "instantiations": [
                    [["DenseMatrix", "double"], ["DenseMatrix", "double"]],
                    [["DenseMatrix", "float"], ["DenseMatrix", "float"]]
                ]
            }
        ]
    },

    {
        "kernelTemplate": {
            "header": "BiasAddForward.h",
            "opName": "biasAddForward",
            "returnType": "void",
            "templateParams": [
                {
                    "name": "DTRes",
                    "isDataType": true
                },
                {
                    "name": "DTArg",
                    "isDataType": true
                }
            ],
            "runtimeParams": [
                {
                    "type": "DTRes *&",
                    "name": "res"
                },
                {
                    "type": "const DTArg *",
                    "name": "input"
                },
                {
                    "type": "const DTArg *",
                    "name": "bias"
                }
            ]
        },
        "api": [
            {
                "name":  ["CPP"],
                "instantiations": [
                    [["DenseMatrix", "float"], ["DenseMatrix", "float"]],
                    [["DenseMatrix", "double"], ["DenseMatrix", "double"]]
                ]
            }
        ]
    },

    {
        "kernelTemplate": {
            "header": "BatchNorm2DTestForward.h",
            "opName": "batchNorm2DTestForward",
            "returnType": "void",
            "templateParams": [
                {
                    "name": "DTRes",
                    "isDataType": true
                },
                {
                    "name": "DTArg",
                    "isDataType": true
                }
            ],
            "runtimeParams": [
                {
                    "type": "DTRes *&",
                    "name": "res"
                },
                {
                    "type": "const DTArg *",
                    "name": "in"
                },
                {
                    "type": "const DTArg *",
                    "name": "gamma"
                },
                {
                    "type": "const DTArg *",
                    "name": "beta"
                },
                {
                    "type": "const DTArg *",
                    "name": "ema_mean"
                },
                {
                    "type": "const DTArg *",
                    "name": "ema_var"
                },
                {
                    "type": "const typename DTArg::VT",
                    "name": "eps"
                }
            ]
        },
        "api": [
            {
                "name":  ["CPP"],
                "instantiations": [
                    [["DenseMatrix", "float"], ["DenseMatrix", "float"]],
                    [["DenseMatrix", "double"], ["DenseMatrix", "double"]]
                ]
            }
        ]
    },

    {
        "kernelTemplate": {
            "header": "BatchNorm2DTrainForward.h",
            "opName": "batchNorm2DTrainForward",
            "returnType": "void",
            "templateParams": [
                {
                    "name": "DTRes",
                    "isDataType": true
                },
                {
                    "name": "DTArg",
                    "isDataType": true
                }
            ],
            "runtimeParams": [
                {
                    "type": "DTRes *&",
                    "name": "res"
                },
                {
                    "type": "DTRes *&",
                    "name": "new_emaMean"
                },
                {
                    "type": "DTRes *&",
                    "name": "new_emaVar"
                },
                {
                    "type": "DTRes *&",
                    "name": "Mean"
                },
                {
                    "type": "DTRes *&",
                    "name": "invVar"
                },
                {
                    "type": "const DTArg *",
                    "name": "in"
                },
                {
                    "type": "const DTArg *",
                    "name": "gamma"
                },
                {
                    "type": "const DTArg *",
                    "name": "beta"
                },
                {
                    "type": "const DTArg *",
                    "name": "ema_mean"
                },
                {
                    "type": "const DTArg *",
                    "name": "ema_var"
                },
                {
                    "type": "const typename DTArg::VT",
                    "name": "eps"
                },
                {
                    "type": "const typename DTArg::VT",
                    "name": "mu"
                }
            ]
        },
        "api": [
            {
                "name":  ["CPP"],
                "instantiations": [
                    [["DenseMatrix", "float"], ["DenseMatrix", "float"]],
                    [["DenseMatrix", "double"], ["DenseMatrix", "double"]]
                ]
            }
        ]
    },

    {
        "kernelTemplate": {
            "header": "BatchNorm2DBackward.h",
            "opName": "batchNorm2DBackward",
            "returnType": "void",
            "templateParams": [
                {
                    "name": "DTRes",
                    "isDataType": true
                },
                {
                    "name": "DTArg",
                    "isDataType": true
                }
            ],
            "runtimeParams": [
                {
                    "type": "DTRes *&",
                    "name": "dX"
                },
                {
                    "type": "DTRes *&",
                    "name": "dGamma"
                },
                {
                    "type": "DTRes *&",
                    "name": "dBeta"
                },
                {
                    "type": "const DTArg *",
                    "name": "mean"
                },
                {
                    "type": "const DTArg *",
                    "name": "invVar"
                },
                {
                    "type": "const DTArg *",
                    "name": "in"
                },
                {
                    "type": "const DTArg *",
                    "name": "dout"
                },
                {
                    "type": "const DTArg *",
                    "name": "gamma"
                },
                {
                    "type": "const typename DTArg::VT",
                    "name": "eps"
                }
            ]
        },
        "api": [
            {
                "name":  ["CPP"],
                "instantiations": [
                    [["DenseMatrix", "float"], ["DenseMatrix", "float"]],
                    [["DenseMatrix", "double"], ["DenseMatrix", "double"]]
                ]
            }
        ]
    }

]<|MERGE_RESOLUTION|>--- conflicted
+++ resolved
@@ -400,415 +400,13 @@
             ]
         },
         "instantiations": [
-          [["DenseMatrix", "double"], "Frame"],
-          [["DenseMatrix", "int64_t"], "Frame"],
-          [["DenseMatrix", "uint64_t"], "Frame"],
-          ["Frame", ["DenseMatrix", "double"]],
-          ["Frame", ["DenseMatrix", "int64_t"]],
-          ["Frame", ["DenseMatrix", "uint64_t"]],
+            [["DenseMatrix", "double"], "Frame"],
+            [["DenseMatrix", "int64_t"], "Frame"],
+            [["DenseMatrix", "uint64_t"], "Frame"],
+            ["Frame", ["DenseMatrix", "double"]],
+            ["Frame", ["DenseMatrix", "int64_t"]],
+            ["Frame", ["DenseMatrix", "uint64_t"]],
 
-<<<<<<< HEAD
-          [
-            ["DenseMatrix", "double"],
-            ["DenseMatrix", "double"]
-          ],
-          [
-            ["DenseMatrix", "double"],
-            ["DenseMatrix", "float"]
-          ],
-          [
-            ["DenseMatrix", "double"],
-            ["DenseMatrix", "int64_t"]
-          ],
-          [
-            ["DenseMatrix", "double"],
-            ["DenseMatrix", "int32_t"]
-          ],
-          [
-            ["DenseMatrix", "double"],
-            ["DenseMatrix", "int8_t"]
-          ],
-          [
-            ["DenseMatrix", "double"],
-            ["DenseMatrix", "uint64_t"]
-          ],
-          [
-            ["DenseMatrix", "double"],
-            ["DenseMatrix", "uint32_t"]
-          ],
-          [
-            ["DenseMatrix", "double"],
-            ["DenseMatrix", "uint8_t"]
-          ],
-          [
-            ["DenseMatrix", "double"],
-            ["DenseMatrix", "size_t"]
-          ],
-
-          [
-            ["DenseMatrix", "float"],
-            ["DenseMatrix", "double"]
-          ],
-          [
-            ["DenseMatrix", "float"],
-            ["DenseMatrix", "float"]
-          ],
-          [
-            ["DenseMatrix", "float"],
-            ["DenseMatrix", "int64_t"]
-          ],
-          [
-            ["DenseMatrix", "float"],
-            ["DenseMatrix", "int32_t"]
-          ],
-          [
-            ["DenseMatrix", "float"],
-            ["DenseMatrix", "int8_t"]
-          ],
-          [
-            ["DenseMatrix", "float"],
-            ["DenseMatrix", "uint64_t"]
-          ],
-          [
-            ["DenseMatrix", "float"],
-            ["DenseMatrix", "uint32_t"]
-          ],
-          [
-            ["DenseMatrix", "float"],
-            ["DenseMatrix", "uint8_t"]
-          ],
-          [
-            ["DenseMatrix", "float"],
-            ["DenseMatrix", "size_t"]
-          ],
-
-          [
-            ["DenseMatrix", "int64_t"],
-            ["DenseMatrix", "double"]
-          ],
-          [
-            ["DenseMatrix", "int64_t"],
-            ["DenseMatrix", "float"]
-          ],
-          [
-            ["DenseMatrix", "int64_t"],
-            ["DenseMatrix", "int64_t"]
-          ],
-          [
-            ["DenseMatrix", "int64_t"],
-            ["DenseMatrix", "int32_t"]
-          ],
-          [
-            ["DenseMatrix", "int64_t"],
-            ["DenseMatrix", "int8_t"]
-          ],
-          [
-            ["DenseMatrix", "int64_t"],
-            ["DenseMatrix", "uint64_t"]
-          ],
-          [
-            ["DenseMatrix", "int64_t"],
-            ["DenseMatrix", "uint32_t"]
-          ],
-          [
-            ["DenseMatrix", "int64_t"],
-            ["DenseMatrix", "uint8_t"]
-          ],
-          [
-            ["DenseMatrix", "int64_t"],
-            ["DenseMatrix", "size_t"]
-          ],
-
-          [
-            ["DenseMatrix", "int32_t"],
-            ["DenseMatrix", "double"]
-          ],
-          [
-            ["DenseMatrix", "int32_t"],
-            ["DenseMatrix", "float"]
-          ],
-          [
-            ["DenseMatrix", "int32_t"],
-            ["DenseMatrix", "int64_t"]
-          ],
-          [
-            ["DenseMatrix", "int32_t"],
-            ["DenseMatrix", "int32_t"]
-          ],
-          [
-            ["DenseMatrix", "int32_t"],
-            ["DenseMatrix", "int8_t"]
-          ],
-          [
-            ["DenseMatrix", "int32_t"],
-            ["DenseMatrix", "uint64_t"]
-          ],
-          [
-            ["DenseMatrix", "int32_t"],
-            ["DenseMatrix", "uint32_t"]
-          ],
-          [
-            ["DenseMatrix", "int32_t"],
-            ["DenseMatrix", "uint8_t"]
-          ],
-          [
-            ["DenseMatrix", "int32_t"],
-            ["DenseMatrix", "size_t"]
-          ],
-
-          [
-            ["DenseMatrix", "int8_t"],
-            ["DenseMatrix", "double"]
-          ],
-          [
-            ["DenseMatrix", "int8_t"],
-            ["DenseMatrix", "float"]
-          ],
-          [
-            ["DenseMatrix", "int8_t"],
-            ["DenseMatrix", "int64_t"]
-          ],
-          [
-            ["DenseMatrix", "int8_t"],
-            ["DenseMatrix", "int32_t"]
-          ],
-          [
-            ["DenseMatrix", "int8_t"],
-            ["DenseMatrix", "int8_t"]
-          ],
-          [
-            ["DenseMatrix", "int8_t"],
-            ["DenseMatrix", "uint64_t"]
-          ],
-          [
-            ["DenseMatrix", "int8_t"],
-            ["DenseMatrix", "uint32_t"]
-          ],
-          [
-            ["DenseMatrix", "int8_t"],
-            ["DenseMatrix", "uint8_t"]
-          ],
-          [
-            ["DenseMatrix", "int8_t"],
-            ["DenseMatrix", "size_t"]
-          ],
-
-          [
-            ["DenseMatrix", "uint64_t"],
-            ["DenseMatrix", "double"]
-          ],
-          [
-            ["DenseMatrix", "uint64_t"],
-            ["DenseMatrix", "float"]
-          ],
-          [
-            ["DenseMatrix", "uint64_t"],
-            ["DenseMatrix", "int64_t"]
-          ],
-          [
-            ["DenseMatrix", "uint64_t"],
-            ["DenseMatrix", "int32_t"]
-          ],
-          [
-            ["DenseMatrix", "uint64_t"],
-            ["DenseMatrix", "int8_t"]
-          ],
-          [
-            ["DenseMatrix", "uint64_t"],
-            ["DenseMatrix", "uint64_t"]
-          ],
-          [
-            ["DenseMatrix", "uint64_t"],
-            ["DenseMatrix", "uint32_t"]
-          ],
-          [
-            ["DenseMatrix", "uint64_t"],
-            ["DenseMatrix", "uint8_t"]
-          ],
-          [
-            ["DenseMatrix", "uint64_t"],
-            ["DenseMatrix", "size_t"]
-          ],
-
-          [
-            ["DenseMatrix", "uint32_t"],
-            ["DenseMatrix", "double"]
-          ],
-          [
-            ["DenseMatrix", "uint32_t"],
-            ["DenseMatrix", "float"]
-          ],
-          [
-            ["DenseMatrix", "uint32_t"],
-            ["DenseMatrix", "int64_t"]
-          ],
-          [
-            ["DenseMatrix", "uint32_t"],
-            ["DenseMatrix", "int32_t"]
-          ],
-          [
-            ["DenseMatrix", "uint32_t"],
-            ["DenseMatrix", "int8_t"]
-          ],
-          [
-            ["DenseMatrix", "uint32_t"],
-            ["DenseMatrix", "uint64_t"]
-          ],
-          [
-            ["DenseMatrix", "uint32_t"],
-            ["DenseMatrix", "uint32_t"]
-          ],
-          [
-            ["DenseMatrix", "uint32_t"],
-            ["DenseMatrix", "uint8_t"]
-          ],
-          [
-            ["DenseMatrix", "uint32_t"],
-            ["DenseMatrix", "size_t"]
-          ],
-
-          [
-            ["DenseMatrix", "uint8_t"],
-            ["DenseMatrix", "double"]
-          ],
-          [
-            ["DenseMatrix", "uint8_t"],
-            ["DenseMatrix", "float"]
-          ],
-          [
-            ["DenseMatrix", "uint8_t"],
-            ["DenseMatrix", "int64_t"]
-          ],
-          [
-            ["DenseMatrix", "uint8_t"],
-            ["DenseMatrix", "int32_t"]
-          ],
-          [
-            ["DenseMatrix", "uint8_t"],
-            ["DenseMatrix", "int8_t"]
-          ],
-          [
-            ["DenseMatrix", "uint8_t"],
-            ["DenseMatrix", "uint64_t"]
-          ],
-          [
-            ["DenseMatrix", "uint8_t"],
-            ["DenseMatrix", "uint32_t"]
-          ],
-          [
-            ["DenseMatrix", "uint8_t"],
-            ["DenseMatrix", "uint8_t"]
-          ],
-          [
-            ["DenseMatrix", "uint8_t"],
-            ["DenseMatrix", "size_t"]
-          ],
-
-          [
-            ["DenseMatrix", "size_t"],
-            ["DenseMatrix", "double"]
-          ],
-          [
-            ["DenseMatrix", "size_t"],
-            ["DenseMatrix", "float"]
-          ],
-          [
-            ["DenseMatrix", "size_t"],
-            ["DenseMatrix", "int64_t"]
-          ],
-          [
-            ["DenseMatrix", "size_t"],
-            ["DenseMatrix", "int32_t"]
-          ],
-          [
-            ["DenseMatrix", "size_t"],
-            ["DenseMatrix", "int8_t"]
-          ],
-          [
-            ["DenseMatrix", "size_t"],
-            ["DenseMatrix", "uint64_t"]
-          ],
-          [
-            ["DenseMatrix", "size_t"],
-            ["DenseMatrix", "uint32_t"]
-          ],
-          [
-            ["DenseMatrix", "size_t"],
-            ["DenseMatrix", "uint8_t"]
-          ],
-          [
-            ["DenseMatrix", "size_t"],
-            ["DenseMatrix", "size_t"]
-          ],
-          [
-            ["DenseMatrix", "double"],
-            ["DenseMatrix", "std::string"]
-          ],
-          [
-            ["DenseMatrix", "float"],
-            ["DenseMatrix", "std::string"]
-          ],
-          [
-            ["DenseMatrix", "int64_t"],
-            ["DenseMatrix", "std::string"]
-          ],
-          [
-            ["DenseMatrix", "int32_t"],
-            ["DenseMatrix", "std::string"]
-          ],
-          [
-            ["DenseMatrix", "int8_t"],
-            ["DenseMatrix", "std::string"]
-          ],
-          [
-            ["DenseMatrix", "uint64_t"],
-            ["DenseMatrix", "std::string"]
-          ],
-          [
-            ["DenseMatrix", "uint32_t"],
-            ["DenseMatrix", "std::string"]
-          ],
-          [
-            ["DenseMatrix", "uint8_t"],
-            ["DenseMatrix", "std::string"]
-          ],
-          [
-            ["DenseMatrix", "size_t"],
-            ["DenseMatrix", "std::string"]
-          ],
-          [
-            ["DenseMatrix", "double"],
-            ["CSRMatrix", "double"]
-          ],
-          [
-            ["DenseMatrix", "float"],
-            ["CSRMatrix", "float"]
-          ],
-          [
-            ["DenseMatrix", "int64_t"],
-            ["CSRMatrix", "int64_t"]
-          ],
-          [
-            ["CSRMatrix", "double"],
-            ["DenseMatrix", "double"]
-          ],
-          [
-            ["CSRMatrix", "float"],
-            ["DenseMatrix", "float"]
-          ],
-          [
-            ["CSRMatrix", "int64_t"],
-            ["DenseMatrix", "int64_t"]
-          ],
-          [
-            ["CSRMatrix", "double"],
-            ["CSRMatrix", "float"]
-          ],
-          [
-            ["CSRMatrix", "float"],
-            ["CSRMatrix", "double"]
-          ]
-=======
             [
                 ["DenseMatrix", "double"],
                 ["DenseMatrix", "double"]
@@ -1249,7 +847,6 @@
                 ["CSRMatrix", "float"],
                 ["CSRMatrix", "double"]
             ]
->>>>>>> 9f27ac32
         ]
     },
     {
@@ -2272,66 +1869,55 @@
             {
                 "name": ["CUDA", "CPP"],
                 "instantiations": [
-                  [
-                    ["DenseMatrix", "float"],
-                    ["DenseMatrix", "float"],
-                    ["DenseMatrix", "float"]
-                  ],
-                  [
-                    ["DenseMatrix", "double"],
-                    ["DenseMatrix", "double"],
-                    ["DenseMatrix", "double"]
-                  ],
-                  [
-                    ["DenseMatrix", "int64_t"],
-                    ["DenseMatrix", "int64_t"],
-                    ["DenseMatrix", "int64_t"]
-                  ],
-                  [
-                    ["DenseMatrix", "uint64_t"],
-                    ["DenseMatrix", "uint64_t"],
-                    ["DenseMatrix", "uint64_t"]
-                  ],
-                  [
-                    ["DenseMatrix", "int32_t"],
-                    ["DenseMatrix", "int32_t"],
-                    ["DenseMatrix", "int32_t"]
-                  ],
-                  [
-                    ["DenseMatrix", "uint32_t"],
-                    ["DenseMatrix", "uint32_t"],
-                    ["DenseMatrix", "uint32_t"]
-                  ],
-                  [
-                    ["DenseMatrix", "std::string"],
-                    ["DenseMatrix", "std::string"],
-                    ["DenseMatrix", "std::string"]
-                  ],
-                  [
-                    ["DenseMatrix", "int64_t"],
-                    ["DenseMatrix", "std::string"],
-                    ["DenseMatrix", "std::string"]
-                  ]
+                    [
+                        ["DenseMatrix", "float"],
+                        ["DenseMatrix", "float"],
+                        ["DenseMatrix", "float"]
+                    ],
+                    [
+                        ["DenseMatrix", "double"],
+                        ["DenseMatrix", "double"],
+                        ["DenseMatrix", "double"]
+                    ],
+                    [
+                        ["DenseMatrix", "int64_t"],
+                        ["DenseMatrix", "int64_t"],
+                        ["DenseMatrix", "int64_t"]
+                    ],
+                    [
+                        ["DenseMatrix", "uint64_t"],
+                        ["DenseMatrix", "uint64_t"],
+                        ["DenseMatrix", "uint64_t"]
+                    ],
+                    [
+                        ["DenseMatrix", "int32_t"],
+                        ["DenseMatrix", "int32_t"],
+                        ["DenseMatrix", "int32_t"]
+                    ],
+                    [
+                        ["DenseMatrix", "uint32_t"],
+                        ["DenseMatrix", "uint32_t"],
+                        ["DenseMatrix", "uint32_t"]
+                    ]
                 ],
                 "opCodes": [
-                  "ADD",
-                  "SUB",
-                  "MUL",
-                  "DIV",
-                  "POW",
-                  "LOG",
-                  "MOD",
-                  "EQ",
-                  "NEQ",
-                  "LT",
-                  "LE",
-                  "GT",
-                  "GE",
-                  "MIN",
-                  "MAX",
-                  "AND",
-                  "OR",
-                  "CONCAT"
+                    "ADD",
+                    "SUB",
+                    "MUL",
+                    "DIV",
+                    "POW",
+                    "LOG",
+                    "MOD",
+                    "EQ",
+                    "NEQ",
+                    "LT",
+                    "LE",
+                    "GT",
+                    "GE",
+                    "MIN",
+                    "MAX",
+                    "AND",
+                    "OR"
                 ]
             },
             {
@@ -2444,37 +2030,36 @@
             {
                 "name": ["CUDA", "CPP"],
                 "instantiations": [
-                  [["DenseMatrix", "float"], ["DenseMatrix", "float"], "float"],
-                  [
-                    ["DenseMatrix", "double"],
-                    ["DenseMatrix", "double"],
-                    "double"
-                  ],
-                  [
-                    ["DenseMatrix", "int64_t"],
-                    ["DenseMatrix", "int64_t"],
-                    "int64_t"
-                  ],
-                  [
-                    ["DenseMatrix", "int32_t"],
-                    ["DenseMatrix", "int32_t"],
-                    "int32_t"
-                  ],
-                  [
-                    ["DenseMatrix", "uint32_t"],
-                    ["DenseMatrix", "uint32_t"],
-                    "uint32_t"
-                  ],
-                  [
-                    ["DenseMatrix", "uint64_t"],
-                    ["DenseMatrix", "uint64_t"],
-                    "uint64_t"
-                  ],
-                  [
-                    ["DenseMatrix", "std::string"],
-                    ["DenseMatrix", "std::string"],
-                    "const char *"
-                  ]
+                    [
+                        ["DenseMatrix", "float"],
+                        ["DenseMatrix", "float"],
+                        "float"
+                    ],
+                    [
+                        ["DenseMatrix", "double"],
+                        ["DenseMatrix", "double"],
+                        "double"
+                    ],
+                    [
+                        ["DenseMatrix", "int64_t"],
+                        ["DenseMatrix", "int64_t"],
+                        "int64_t"
+                    ],
+                    [
+                        ["DenseMatrix", "int32_t"],
+                        ["DenseMatrix", "int32_t"],
+                        "int32_t"
+                    ],
+                    [
+                        ["DenseMatrix", "uint32_t"],
+                        ["DenseMatrix", "uint32_t"],
+                        "uint32_t"
+                    ],
+                    [
+                        ["DenseMatrix", "uint64_t"],
+                        ["DenseMatrix", "uint64_t"],
+                        "uint64_t"
+                    ]
                 ],
                 "opCodes": [
                     "ADD",
@@ -2494,8 +2079,7 @@
                     "MAX",
                     "AND",
                     "OR",
-                    "BITWISE_AND",
-                    "CONCAT"
+                    "BITWISE_AND"
                 ]
             },
             {
@@ -3056,11 +2640,6 @@
                         ["DenseMatrix", "int64_t"],
                         ["DenseMatrix", "int64_t"],
                         ["DenseMatrix", "int64_t"]
-                    ],
-                    [
-                        ["DenseMatrix", "std::string"],
-                        ["DenseMatrix", "std::string"],
-                        ["DenseMatrix", "int64_t"]
                     ]
                 ]
             },
@@ -3122,7 +2701,6 @@
                     [["DenseMatrix", "int64_t"], "int64_t"],
                     [["DenseMatrix", "uint64_t"], "uint64_t"],
                     [["DenseMatrix", "uint8_t"], "uint8_t"],
-                    [["DenseMatrix", "std::string"], "const char *"],
                     [["DenseMatrix", "bool"], "bool"]
                 ]
             },
@@ -3211,15 +2789,7 @@
             [["DenseMatrix", "float"], ["DenseMatrix", "float"], "size_t"],
             [["DenseMatrix", "int64_t"], ["DenseMatrix", "int64_t"], "int64_t"],
             [["DenseMatrix", "int64_t"], ["DenseMatrix", "int64_t"], "size_t"],
-<<<<<<< HEAD
-            [
-                ["DenseMatrix", "std::string"],
-                ["DenseMatrix", "std::string"],
-                "int64_t"
-            ],
-=======
             [["DenseMatrix", "std::string"], ["DenseMatrix", "std::string"], "int64_t"],
->>>>>>> 9f27ac32
             ["Frame", "Frame", "int64_t"],
             ["Frame", "Frame", "size_t"]
         ]
@@ -4779,10 +4349,6 @@
                     [
                         ["DenseMatrix", "size_t"],
                         ["DenseMatrix", "size_t"]
-                    ],
-                    [
-                        ["DenseMatrix", "std::string"],
-                        ["DenseMatrix", "std::string"]
                     ]
                 ]
             },
@@ -5409,15 +4975,7 @@
             [["DenseMatrix", "double"], ["DenseMatrix", "double"], "int64_t"],
             [["DenseMatrix", "float"], ["DenseMatrix", "float"], "int64_t"],
             [["DenseMatrix", "int64_t"], ["DenseMatrix", "int64_t"], "int64_t"],
-<<<<<<< HEAD
-            [
-                ["DenseMatrix", "std::string"],
-                ["DenseMatrix", "std::string"],
-                "int64_t"
-            ],
-=======
             [["DenseMatrix", "std::string"], ["DenseMatrix", "std::string"], "int64_t"],
->>>>>>> 9f27ac32
             ["Frame", "Frame", "int64_t"]
         ]
     },
@@ -5464,15 +5022,7 @@
             [["DenseMatrix", "double"], ["DenseMatrix", "double"], "int64_t"],
             [["DenseMatrix", "float"], ["DenseMatrix", "float"], "int64_t"],
             [["DenseMatrix", "int64_t"], ["DenseMatrix", "int64_t"], "int64_t"],
-<<<<<<< HEAD
-            [
-                ["DenseMatrix", "std::string"],
-                ["DenseMatrix", "std::string"],
-                "int64_t"
-            ],
-=======
             [["DenseMatrix", "std::string"], ["DenseMatrix", "std::string"], "int64_t"],
->>>>>>> 9f27ac32
             ["Frame", "Frame", "int64_t"]
         ]
     },
