--- conflicted
+++ resolved
@@ -93,23 +93,11 @@
 // simplicity).
 #define SUPPORT(Op, VT) template <> constexpr bool supportsBinaryOp<BinaryOpCode::Op, VT, VT, VT> = true;
 
-<<<<<<< HEAD
 // Generates code specifying that the binary operation `Op` should be supported on
 // the value types `VTLhs` and `VTRhs` with result `VTRes`.
 #define SUPPORT_RLR(Op, VTRes, VTLhs, VTRhs) \
     template<> constexpr bool supportsBinaryOp<BinaryOpCode::Op, VTRes, VTLhs, VTRhs> = true;
 
-// Generates code specifying that all binary operations of a certain category should be
-// supported on the given value type `VT` (for the result and the two arguments, for simplicity).
-#define SUPPORT_ARITHMETIC(VT) \
-    /* Arithmetic. */ \
-    SUPPORT(ADD, VT) \
-    SUPPORT(SUB, VT) \
-    SUPPORT(MUL, VT) \
-    SUPPORT(DIV, VT) \
-    SUPPORT(POW, VT) \
-    SUPPORT(MOD, VT) \
-=======
 // Generates code specifying that all binary operations of a certain category
 // should be supported on the given value type `VT` (for the result and the two
 // arguments, for simplicity).
@@ -121,7 +109,6 @@
     SUPPORT(DIV, VT)                                                                                                   \
     SUPPORT(POW, VT)                                                                                                   \
     SUPPORT(MOD, VT)                                                                                                   \
->>>>>>> 0e5e8a9c
     SUPPORT(LOG, VT)
 #define SUPPORT_EQUALITY(VT)                                                                                           \
     /* Comparisons. */                                                                                                 \
@@ -144,7 +131,6 @@
     /* Bitwise. */                                                                                                     \
     SUPPORT(BITWISE_AND, VT)
 
-<<<<<<< HEAD
 // Generates code specifying that all binary operations of a certain category should be
 // supported on the given argument value type `VTArg` (for the left and right-hand-side
 // arguments, for simplicity) and the given result value type `VTRes`.
@@ -162,14 +148,6 @@
     /*  it always return std::string*/ \
     SUPPORT_RLR(CONCAT, VTRes, VTArg, VTArg)
 
-// Generates code specifying that all binary operations typically supported on a certain
-// category of value types should be supported on the given value type `VT`
-// (for the result and the two arguments, for simplicity).
-#define SUPPORT_NUMERIC_FP(VT) \
-    SUPPORT_ARITHMETIC(VT) \
-    SUPPORT_EQUALITY(VT) \
-    SUPPORT_COMPARISONS(VT) \
-=======
 // Generates code specifying that all binary operations typically supported on a
 // certain category of value types should be supported on the given value type
 // `VT` (for the result and the two arguments, for simplicity).
@@ -177,7 +155,6 @@
     SUPPORT_ARITHMETIC(VT)                                                                                             \
     SUPPORT_EQUALITY(VT)                                                                                               \
     SUPPORT_COMPARISONS(VT)                                                                                            \
->>>>>>> 0e5e8a9c
     SUPPORT_LOGICAL(VT)
 #define SUPPORT_NUMERIC_INT(VT)                                                                                        \
     SUPPORT_ARITHMETIC(VT)                                                                                             \
@@ -196,7 +173,6 @@
 SUPPORT_NUMERIC_INT(uint64_t)
 SUPPORT_NUMERIC_INT(uint32_t)
 SUPPORT_NUMERIC_INT(uint8_t)
-<<<<<<< HEAD
 // Strings binary operations.
 SUPPORT_EQUALITY_RA(int64_t, std::string)
 SUPPORT_EQUALITY_RA(int64_t, FixedStr16)
@@ -206,10 +182,6 @@
 SUPPORT_STRING_RA(std::string, std::string)
 SUPPORT_STRING_RA(std::string, FixedStr16)
 SUPPORT_STRING_RA(const char *, const char *)
-=======
-template <> constexpr bool supportsBinaryOp<BinaryOpCode::CONCAT, const char *, const char *, const char *> = true;
-template <> constexpr bool supportsBinaryOp<BinaryOpCode::EQ, int64_t, const char *, const char *> = true;
->>>>>>> 0e5e8a9c
 
 // Undefine helper macros.
 #undef SUPPORT
