/*
 * Copyright 2021 The DAPHNE Consortium
 *
 * Licensed under the Apache License, Version 2.0 (the "License");
 * you may not use this file except in compliance with the License.
 * You may obtain a copy of the License at
 *
 *     http://www.apache.org/licenses/LICENSE-2.0
 *
 * Unless required by applicable law or agreed to in writing, software
 * distributed under the License is distributed on an "AS IS" BASIS,
 * WITHOUT WARRANTIES OR CONDITIONS OF ANY KIND, either express or implied.
 * See the License for the specific language governing permissions and
 * limitations under the License.
 */

#pragma once

#include <runtime/local/context/DaphneContext.h>
#include <runtime/local/datastructures/DataObjectFactory.h>
#include <runtime/local/datastructures/DenseMatrix.h>
#include <runtime/local/datastructures/Matrix.h>
#include <runtime/local/datastructures/ValueTypeUtils.h>
#include <stdexcept>

// ****************************************************************************
// Struct for partial template specialization
// ****************************************************************************

template <class DTRes, typename VTArg> struct Fill {
    static void apply(DTRes *&res, VTArg arg, size_t numRows, size_t numCols, DCTX(ctx)) = delete;
};

// ****************************************************************************
// Convenience function
// ****************************************************************************

template <class DTRes, typename VTArg> void fill(DTRes *&res, VTArg arg, size_t numRows, size_t numCols, DCTX(ctx)) {
    Fill<DTRes, VTArg>::apply(res, arg, numRows, numCols, ctx);
}

// ****************************************************************************
// (Partial) template specializations for different data/value types
// ****************************************************************************

// ----------------------------------------------------------------------------
// DenseMatrix
// ----------------------------------------------------------------------------

<<<<<<< HEAD
template <typename VTRes, typename VTArg> struct Fill<DenseMatrix<VTRes>, VTArg> {
    static void apply(DenseMatrix<VTRes> *&res, VTArg arg, size_t numRows, size_t numCols, DCTX(ctx)) {
        if (res == nullptr)
            res = DataObjectFactory::create<DenseMatrix<VTRes>>(numRows, numCols,
                                                                arg == ValueTypeUtils::defaultValue<VTRes>);
        if (arg != ValueTypeUtils::defaultValue<VTArg>) {
            VTRes *valuesRes = res->getValues();
            for (auto i = 0ul; i < res->getNumItems(); ++i)
                valuesRes[i] = arg;
        }
=======
template <typename VT> struct Fill<DenseMatrix<VT>, VT> {
    static void apply(DenseMatrix<VT> *&res, VT arg, size_t numRows, size_t numCols, DCTX(ctx)) {
        if (res != nullptr)
            throw std::invalid_argument("Trying to fill an already existing DenseMatrix.");

        res = DataObjectFactory::create<DenseMatrix<VT>>(numRows, numCols, false);
        std::fill(res->getValues(), res->getValues() + res->getNumItems(), arg);
>>>>>>> 6c454ba0
    }
};

// ----------------------------------------------------------------------------
// Matrix
// ----------------------------------------------------------------------------

template <typename VT> struct Fill<Matrix<VT>, VT> {
    static void apply(Matrix<VT> *&res, VT arg, size_t numRows, size_t numCols, DCTX(ctx)) {
        if (res != nullptr)
            throw std::invalid_argument("Trying to fill an already existing DenseMatrix.");

        res = DataObjectFactory::create<DenseMatrix<VT>>(numRows, numCols, arg == 0);
        if (arg != 0) {
            res->prepareAppend();
            for (size_t r = 0; r < numRows; ++r)
                for (size_t c = 0; c < numCols; ++c)
                    res->append(r, c, arg);
            res->finishAppend();
        }
    }
};<|MERGE_RESOLUTION|>--- conflicted
+++ resolved
@@ -47,26 +47,13 @@
 // DenseMatrix
 // ----------------------------------------------------------------------------
 
-<<<<<<< HEAD
 template <typename VTRes, typename VTArg> struct Fill<DenseMatrix<VTRes>, VTArg> {
     static void apply(DenseMatrix<VTRes> *&res, VTArg arg, size_t numRows, size_t numCols, DCTX(ctx)) {
-        if (res == nullptr)
-            res = DataObjectFactory::create<DenseMatrix<VTRes>>(numRows, numCols,
-                                                                arg == ValueTypeUtils::defaultValue<VTRes>);
-        if (arg != ValueTypeUtils::defaultValue<VTArg>) {
-            VTRes *valuesRes = res->getValues();
-            for (auto i = 0ul; i < res->getNumItems(); ++i)
-                valuesRes[i] = arg;
-        }
-=======
-template <typename VT> struct Fill<DenseMatrix<VT>, VT> {
-    static void apply(DenseMatrix<VT> *&res, VT arg, size_t numRows, size_t numCols, DCTX(ctx)) {
         if (res != nullptr)
             throw std::invalid_argument("Trying to fill an already existing DenseMatrix.");
 
-        res = DataObjectFactory::create<DenseMatrix<VT>>(numRows, numCols, false);
+        res = DataObjectFactory::create<DenseMatrix<VTRes>>(numRows, numCols, false);
         std::fill(res->getValues(), res->getValues() + res->getNumItems(), arg);
->>>>>>> 6c454ba0
     }
 };
 
