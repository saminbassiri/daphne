/*
 * Copyright 2021 The DAPHNE Consortium
 *
 * Licensed under the Apache License, Version 2.0 (the "License");
 * you may not use this file except in compliance with the License.
 * You may obtain a copy of the License at
 *
 *     http://www.apache.org/licenses/LICENSE-2.0
 *
 * Unless required by applicable law or agreed to in writing, software
 * distributed under the License is distributed on an "AS IS" BASIS,
 * WITHOUT WARRANTIES OR CONDITIONS OF ANY KIND, either express or implied.
 * See the License for the specific language governing permissions and
 * limitations under the License.
 */

#pragma once

#include <runtime/local/context/DaphneContext.h>
#include <runtime/local/datastructures/DataObjectFactory.h>
#include <runtime/local/datastructures/DenseMatrix.h>
#include <runtime/local/datastructures/Matrix.h>
#include <runtime/local/datastructures/ValueTypeUtils.h>
<<<<<<< HEAD
=======
#include <stdexcept>
>>>>>>> 9f27ac32

// ****************************************************************************
// Struct for partial template specialization
// ****************************************************************************

template <class DTRes, typename VTArg> struct Fill {
    static void apply(DTRes *&res, VTArg arg, size_t numRows, size_t numCols, DCTX(ctx)) = delete;
};

// ****************************************************************************
// Convenience function
// ****************************************************************************

template <class DTRes, typename VTArg> void fill(DTRes *&res, VTArg arg, size_t numRows, size_t numCols, DCTX(ctx)) {
    Fill<DTRes, VTArg>::apply(res, arg, numRows, numCols, ctx);
}

// ****************************************************************************
// (Partial) template specializations for different data/value types
// ****************************************************************************

// ----------------------------------------------------------------------------
// DenseMatrix
// ----------------------------------------------------------------------------

template <typename VTRes, typename VTArg> struct Fill<DenseMatrix<VTRes>, VTArg> {
    static void apply(DenseMatrix<VTRes> *&res, VTArg arg, size_t numRows, size_t numCols, DCTX(ctx)) {
<<<<<<< HEAD
        if (res == nullptr)
            res = DataObjectFactory::create<DenseMatrix<VTRes>>(numRows, numCols,
                                                                arg == ValueTypeUtils::defaultValue<VTRes>);
        if (arg != ValueTypeUtils::defaultValue<VTArg>) {
            VTRes *valuesRes = res->getValues();
            for (auto i = 0ul; i < res->getNumItems(); ++i)
                valuesRes[i] = arg;
        }
=======
        if (res != nullptr)
            throw std::invalid_argument("Trying to fill an already existing DenseMatrix.");

        res = DataObjectFactory::create<DenseMatrix<VTRes>>(numRows, numCols, false);
        std::fill(res->getValues(), res->getValues() + res->getNumItems(), arg);
>>>>>>> 9f27ac32
    }
};

// ----------------------------------------------------------------------------
// Matrix
// ----------------------------------------------------------------------------

template <typename VT> struct Fill<Matrix<VT>, VT> {
    static void apply(Matrix<VT> *&res, VT arg, size_t numRows, size_t numCols, DCTX(ctx)) {
        if (res != nullptr)
            throw std::invalid_argument("Trying to fill an already existing DenseMatrix.");

        res = DataObjectFactory::create<DenseMatrix<VT>>(numRows, numCols, arg == 0);
        if (arg != 0) {
            res->prepareAppend();
            for (size_t r = 0; r < numRows; ++r)
                for (size_t c = 0; c < numCols; ++c)
                    res->append(r, c, arg);
            res->finishAppend();
        }
    }
};<|MERGE_RESOLUTION|>--- conflicted
+++ resolved
@@ -21,10 +21,7 @@
 #include <runtime/local/datastructures/DenseMatrix.h>
 #include <runtime/local/datastructures/Matrix.h>
 #include <runtime/local/datastructures/ValueTypeUtils.h>
-<<<<<<< HEAD
-=======
 #include <stdexcept>
->>>>>>> 9f27ac32
 
 // ****************************************************************************
 // Struct for partial template specialization
@@ -52,22 +49,11 @@
 
 template <typename VTRes, typename VTArg> struct Fill<DenseMatrix<VTRes>, VTArg> {
     static void apply(DenseMatrix<VTRes> *&res, VTArg arg, size_t numRows, size_t numCols, DCTX(ctx)) {
-<<<<<<< HEAD
-        if (res == nullptr)
-            res = DataObjectFactory::create<DenseMatrix<VTRes>>(numRows, numCols,
-                                                                arg == ValueTypeUtils::defaultValue<VTRes>);
-        if (arg != ValueTypeUtils::defaultValue<VTArg>) {
-            VTRes *valuesRes = res->getValues();
-            for (auto i = 0ul; i < res->getNumItems(); ++i)
-                valuesRes[i] = arg;
-        }
-=======
         if (res != nullptr)
             throw std::invalid_argument("Trying to fill an already existing DenseMatrix.");
 
         res = DataObjectFactory::create<DenseMatrix<VTRes>>(numRows, numCols, false);
         std::fill(res->getValues(), res->getValues() + res->getNumItems(), arg);
->>>>>>> 9f27ac32
     }
 };
 
