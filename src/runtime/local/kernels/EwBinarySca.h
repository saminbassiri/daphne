--- conflicted
+++ resolved
@@ -166,15 +166,9 @@
 MAKE_EW_BINARY_SCA(BinaryOpCode::AND, lhs &&rhs)
 MAKE_EW_BINARY_SCA(BinaryOpCode::OR, lhs || rhs)
 // Strings.
-<<<<<<< HEAD
 MAKE_EW_BINARY_SCA(BinaryOpCode::CONCAT, lhs + rhs)
-template<>
-struct EwBinarySca<BinaryOpCode::CONCAT, const char *, const char *, const char *> {
-    inline static const char * apply(const char * lhs, const char * rhs, DCTX(ctx)) {
-=======
 template <> struct EwBinarySca<BinaryOpCode::CONCAT, const char *, const char *, const char *> {
     inline static const char *apply(const char *lhs, const char *rhs, DCTX(ctx)) {
->>>>>>> 0e5e8a9c
         const auto lenLhs = std::string_view(lhs).size();
         const auto lenRhs = std::string_view(rhs).size();
         const auto lenRes = lenLhs + lenRhs;
