--- conflicted
+++ resolved
@@ -244,11 +244,7 @@
                 const bool lhsIsMatStr =
                     llvm::isa<mlir::daphne::StringType>(lhs.getType().dyn_cast<daphne::MatrixType>().getElementType());
                 if (lhsIsMatStr) {
-<<<<<<< HEAD
-                    rewriter.replaceOpWithNewOp<mlir::daphne::EwConcatOp>(op, lhs.getType(), lhs, rhs);
-=======
                     rewriter.replaceOpWithNewOp<mlir::daphne::EwConcatOp>(op, op.getResult().getType(), lhs, rhs);
->>>>>>> 9f27ac32
                     return mlir::success();
                 }
             } else
