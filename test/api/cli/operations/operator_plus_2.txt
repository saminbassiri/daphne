scalar+scalar
ab
a1
1a
12
a3
3a
<<<<<<< HEAD
DenseMatrix(4x1, std::string)
abcde
abcde
abcde
abcde
DenseMatrix(4x1, std::string)
abcde
abcde
abcde
abcde
DenseMatrix(4x1, std::string)
abcdend
abcdend
abcdend
abcdend
=======

matrix+scalar
DenseMatrix(1x1, std::string)
ab
DenseMatrix(1x1, std::string)
a1
DenseMatrix(1x1, std::string)
1a
DenseMatrix(1x1, std::string)
12
DenseMatrix(1x1, std::string)
a3
DenseMatrix(1x1, std::string)
3a

matrix+matrix
DenseMatrix(1x1, std::string)
ab
DenseMatrix(1x1, std::string)
a1
DenseMatrix(1x1, std::string)
1a
DenseMatrix(1x1, std::string)
12
DenseMatrix(1x1, std::string)
a3
DenseMatrix(1x1, std::string)
3a
>>>>>>> 9f27ac32
<|MERGE_RESOLUTION|>--- conflicted
+++ resolved
@@ -5,23 +5,6 @@
 12
 a3
 3a
-<<<<<<< HEAD
-DenseMatrix(4x1, std::string)
-abcde
-abcde
-abcde
-abcde
-DenseMatrix(4x1, std::string)
-abcde
-abcde
-abcde
-abcde
-DenseMatrix(4x1, std::string)
-abcdend
-abcdend
-abcdend
-abcdend
-=======
 
 matrix+scalar
 DenseMatrix(1x1, std::string)
@@ -49,5 +32,4 @@
 DenseMatrix(1x1, std::string)
 a3
 DenseMatrix(1x1, std::string)
-3a
->>>>>>> 9f27ac32
+3a