/*
 * Copyright 2021 The DAPHNE Consortium
 *
 * Licensed under the Apache License, Version 2.0 (the "License");
 * you may not use this file except in compliance with the License.
 * You may obtain a copy of the License at
 *
 *     http://www.apache.org/licenses/LICENSE-2.0
 *
 * Unless required by applicable law or agreed to in writing, software
 * distributed under the License is distributed on an "AS IS" BASIS,
 * WITHOUT WARRANTIES OR CONDITIONS OF ANY KIND, either express or implied.
 * See the License for the specific language governing permissions and
 * limitations under the License.
 */

#include <runtime/local/datastructures/DataObjectFactory.h>
#include <runtime/local/datastructures/DenseMatrix.h>
#include <runtime/local/io/File.h>
#include <runtime/local/io/ReadCsv.h>

#include <tags.h>

#include <catch.hpp>

#include <vector>

#include <cmath>
#include <cstdint>
#include <limits>

TEMPLATE_PRODUCT_TEST_CASE("ReadCsv", TAG_IO, (DenseMatrix), (double)) {
    using DT = TestType;
    DT *m = nullptr;

    size_t numRows = 2;
    size_t numCols = 4;

    char filename[] = "./test/runtime/local/io/ReadCsv1.csv";
    char delim = ',';

    readCsv(m, filename, numRows, numCols, delim);

    REQUIRE(m->getNumRows() == numRows);
    REQUIRE(m->getNumCols() == numCols);

    CHECK(m->get(0, 0) == -0.1);
    CHECK(m->get(0, 1) == -0.2);
    CHECK(m->get(0, 2) == 0.1);
    CHECK(m->get(0, 3) == 0.2);

    CHECK(m->get(1, 0) == 3.14);
    CHECK(m->get(1, 1) == 5.41);
    CHECK(m->get(1, 2) == 6.22216);
    CHECK(m->get(1, 3) == 5);

    DataObjectFactory::destroy(m);
}

TEMPLATE_PRODUCT_TEST_CASE("ReadCsv", TAG_IO, (DenseMatrix), (uint8_t)) {
    using DT = TestType;
    DT *m = nullptr;

    size_t numRows = 2;
    size_t numCols = 4;

    char filename[] = "./test/runtime/local/io/ReadCsv2.csv";
    char delim = ',';

    readCsv(m, filename, numRows, numCols, delim);

    REQUIRE(m->getNumRows() == numRows);
    REQUIRE(m->getNumCols() == numCols);

    CHECK(m->get(0, 0) == 1);
    CHECK(m->get(0, 1) == 2);
    CHECK(m->get(0, 2) == 3);
    CHECK(m->get(0, 3) == 4);

    /* File contains negative numbers. Expect cast to positive */
    CHECK(m->get(1, 0) == 255);
    CHECK(m->get(1, 1) == 254);
    CHECK(m->get(1, 2) == 253);
    CHECK(m->get(1, 3) == 252);

    DataObjectFactory::destroy(m);
}

TEMPLATE_PRODUCT_TEST_CASE("ReadCsv, col + row ignore", TAG_IO, (DenseMatrix), (int8_t)) {
    using DT = TestType;
    DT *m = nullptr;

    size_t numRows = 1;
    size_t numCols = 2;

    char filename[] = "./test/runtime/local/io/ReadCsv2.csv";
    char delim = ',';

    readCsv(m, filename, numRows, numCols, delim);

    REQUIRE(m->getNumRows() == numRows);
    REQUIRE(m->getNumCols() == numCols);

    CHECK(m->get(0, 0) == 1);
    CHECK(m->get(0, 1) == 2);

    DataObjectFactory::destroy(m);
}

TEMPLATE_PRODUCT_TEST_CASE("ReadCsv, INF and NAN parsing", TAG_IO, (DenseMatrix), (double)) {
    using DT = TestType;
    DT *m = nullptr;

    size_t numRows = 2;
    size_t numCols = 4;

    char filename[] = "./test/runtime/local/io/ReadCsv3.csv";
    char delim = ',';

    readCsv(m, filename, numRows, numCols, delim);

    REQUIRE(m->getNumRows() == numRows);
    REQUIRE(m->getNumCols() == numCols);

    CHECK(m->get(0, 0) == -std::numeric_limits<double>::infinity());
    CHECK(m->get(0, 1) == std::numeric_limits<double>::infinity());
    CHECK(m->get(0, 2) == -std::numeric_limits<double>::infinity());
    CHECK(m->get(0, 3) == std::numeric_limits<double>::infinity());

    CHECK(std::isnan(m->get(1, 0)));
    CHECK(std::isnan(m->get(1, 1)));
    CHECK(std::isnan(m->get(1, 2)));
    CHECK(std::isnan(m->get(1, 3)));

    DataObjectFactory::destroy(m);
}

TEST_CASE("ReadCsv, frame of floats", TAG_IO) {
    ValueTypeCode schema[] = {ValueTypeCode::F64, ValueTypeCode::F64, ValueTypeCode::F64, ValueTypeCode::F64};
    Frame *m = NULL;

    size_t numRows = 2;
    size_t numCols = 4;

    char filename[] = "./test/runtime/local/io/ReadCsv1.csv";
    char delim = ',';

    readCsv(m, filename, numRows, numCols, delim, schema);

    REQUIRE(m->getNumRows() == numRows);
    REQUIRE(m->getNumCols() == numCols);

    CHECK(m->getColumn<double>(0)->get(0, 0) == -0.1);
    CHECK(m->getColumn<double>(1)->get(0, 0) == -0.2);
    CHECK(m->getColumn<double>(2)->get(0, 0) == 0.1);
    CHECK(m->getColumn<double>(3)->get(0, 0) == 0.2);

    CHECK(m->getColumn<double>(0)->get(1, 0) == 3.14);
    CHECK(m->getColumn<double>(1)->get(1, 0) == 5.41);
    CHECK(m->getColumn<double>(2)->get(1, 0) == 6.22216);
    CHECK(m->getColumn<double>(3)->get(1, 0) == 5);

    DataObjectFactory::destroy(m);
}

TEST_CASE("ReadCsv, frame of uint8s", TAG_IO) {
    ValueTypeCode schema[] = {ValueTypeCode::UI8, ValueTypeCode::UI8, ValueTypeCode::UI8, ValueTypeCode::UI8};
    Frame *m = NULL;

    size_t numRows = 2;
    size_t numCols = 4;

    char filename[] = "./test/runtime/local/io/ReadCsv2.csv";
    char delim = ',';

    readCsv(m, filename, numRows, numCols, delim, schema);

    REQUIRE(m->getNumRows() == numRows);
    REQUIRE(m->getNumCols() == numCols);

    CHECK(m->getColumn<uint8_t>(0)->get(0, 0) == 1);
    CHECK(m->getColumn<uint8_t>(1)->get(0, 0) == 2);
    CHECK(m->getColumn<uint8_t>(2)->get(0, 0) == 3);
    CHECK(m->getColumn<uint8_t>(3)->get(0, 0) == 4);

    /* File contains negative numbers. Expect cast to positive */
    CHECK(m->getColumn<uint8_t>(0)->get(1, 0) == 255);
    CHECK(m->getColumn<uint8_t>(1)->get(1, 0) == 254);
    CHECK(m->getColumn<uint8_t>(2)->get(1, 0) == 253);
    CHECK(m->getColumn<uint8_t>(3)->get(1, 0) == 252);

    DataObjectFactory::destroy(m);
}

TEST_CASE("ReadCsv, col + row ignore", TAG_IO) {
    ValueTypeCode schema[] = {ValueTypeCode::UI8, ValueTypeCode::UI8};
    Frame *m = NULL;

    size_t numRows = 1;
    size_t numCols = 2;

    char filename[] = "./test/runtime/local/io/ReadCsv2.csv";
    char delim = ',';

    readCsv(m, filename, numRows, numCols, delim, schema);

    REQUIRE(m->getNumRows() == numRows);
    REQUIRE(m->getNumCols() == numCols);

    CHECK(m->getColumn<uint8_t>(0)->get(0, 0) == 1);
    CHECK(m->getColumn<uint8_t>(1)->get(0, 0) == 2);

    DataObjectFactory::destroy(m);
}

TEST_CASE("ReadCsv, INF and NAN parsing", TAG_IO) {
    ValueTypeCode schema[] = {ValueTypeCode::F64, ValueTypeCode::F64, ValueTypeCode::F64, ValueTypeCode::F64};
    Frame *m = NULL;

    size_t numRows = 2;
    size_t numCols = 4;

    char filename[] = "./test/runtime/local/io/ReadCsv3.csv";
    char delim = ',';

    readCsv(m, filename, numRows, numCols, delim, schema);

    REQUIRE(m->getNumRows() == numRows);
    REQUIRE(m->getNumCols() == numCols);

    CHECK(m->getColumn<double>(0)->get(0, 0) == -std::numeric_limits<double>::infinity());
    CHECK(m->getColumn<double>(1)->get(0, 0) == std::numeric_limits<double>::infinity());
    CHECK(m->getColumn<double>(2)->get(0, 0) == -std::numeric_limits<double>::infinity());
    CHECK(m->getColumn<double>(3)->get(0, 0) == std::numeric_limits<double>::infinity());

    CHECK(std::isnan(m->getColumn<double>(0)->get(1, 0)));
    CHECK(std::isnan(m->getColumn<double>(1)->get(1, 0)));
    CHECK(std::isnan(m->getColumn<double>(2)->get(1, 0)));
    CHECK(std::isnan(m->getColumn<double>(3)->get(1, 0)));

    DataObjectFactory::destroy(m);
}

TEST_CASE("ReadCsv, varying columns", TAG_IO) {
    ValueTypeCode schema[] = {ValueTypeCode::SI8, ValueTypeCode::F32};
    Frame *m = NULL;

    size_t numRows = 2;
    size_t numCols = 2;

    char filename[] = "./test/runtime/local/io/ReadCsv4.csv";
    char delim = ',';

    readCsv(m, filename, numRows, numCols, delim, schema);

    REQUIRE(m->getNumRows() == numRows);
    REQUIRE(m->getNumCols() == numCols);

    CHECK(m->getColumn<int8_t>(0)->get(0, 0) == 1);
    CHECK(m->getColumn<float>(1)->get(0, 0) == 0.5);

    CHECK(m->getColumn<int8_t>(0)->get(1, 0) == 2);
    CHECK(m->getColumn<float>(1)->get(1, 0) == 1.0);

<<<<<<< HEAD
}

TEMPLATE_PRODUCT_TEST_CASE("ReadCsv", TAG_IO, (DenseMatrix), (ALL_STRING_VALUE_TYPES)){
  using DT = TestType;
  DT *m = nullptr;

  size_t numRows = 9;
  size_t numCols = 3;

  char filename[] = "./test/runtime/local/io/ReadCsvStr.csv";
  char delim = ',';

  readCsv(m, filename, numRows, numCols, delim);

  REQUIRE(m->getNumRows() == numRows);
  REQUIRE(m->getNumCols() == numCols);

  CHECK(m->get(0, 0) == "apple, orange");
  CHECK(m->get(1, 0) == "dog, cat");
  CHECK(m->get(2, 0) == "table");
  CHECK(m->get(3, 0) == "\"\"");
  CHECK(m->get(4, 0) == "abc\"\"def");
  CHECK(m->get(5, 0) == "red, blue\\n");
  CHECK(m->get(6, 0) == "\\n\\\"abc\"\"def\\\"");
  CHECK(m->get(7, 0) == "line1\nline2");
  CHECK(m->get(8, 0) == "\\\"red, \\\"\\\"");

  CHECK(m->get(0, 1) == "35");
  CHECK(m->get(1, 1) == "30");
  CHECK(m->get(2, 1) == "27");
  CHECK(m->get(3, 1) == "22");
  CHECK(m->get(4, 1) == "33");
  CHECK(m->get(5, 1) == "50");
  CHECK(m->get(6, 1) == "28");
  CHECK(m->get(7, 1) == "27");
  CHECK(m->get(8, 1) == "41");

  CHECK(m->get(0, 2) == "Fruit Basket");
  CHECK(m->get(1, 2) == "Pets");
  CHECK(m->get(2, 2) == "Furniture Set");
  CHECK(m->get(3, 2) == "Unknown Item");
  CHECK(m->get(4, 2) == "No Category\\\"");
  CHECK(m->get(5, 2) == "");
  CHECK(m->get(6, 2) == "Mixed string");
  CHECK(m->get(7, 2) == "with newline");
  CHECK(m->get(8, 2) == "");

  DataObjectFactory::destroy(m);
=======
    DataObjectFactory::destroy(m);
>>>>>>> 0e5e8a9c
}<|MERGE_RESOLUTION|>--- conflicted
+++ resolved
@@ -262,7 +262,7 @@
     CHECK(m->getColumn<int8_t>(0)->get(1, 0) == 2);
     CHECK(m->getColumn<float>(1)->get(1, 0) == 1.0);
 
-<<<<<<< HEAD
+    DataObjectFactory::destroy(m);
 }
 
 TEMPLATE_PRODUCT_TEST_CASE("ReadCsv", TAG_IO, (DenseMatrix), (ALL_STRING_VALUE_TYPES)){
@@ -311,7 +311,4 @@
   CHECK(m->get(8, 2) == "");
 
   DataObjectFactory::destroy(m);
-=======
-    DataObjectFactory::destroy(m);
->>>>>>> 0e5e8a9c
 }