/*
 * Copyright 2021 The DAPHNE Consortium
 *
 * Licensed under the Apache License, Version 2.0 (the "License");
 * you may not use this file except in compliance with the License.
 * You may obtain a copy of the License at
 *
 *     http://www.apache.org/licenses/LICENSE-2.0
 *
 * Unless required by applicable law or agreed to in writing, software
 * distributed under the License is distributed on an "AS IS" BASIS,
 * WITHOUT WARRANTIES OR CONDITIONS OF ANY KIND, either express or implied.
 * See the License for the specific language governing permissions and
 * limitations under the License.
 */

#include <runtime/local/datagen/GenGivenVals.h>
#include <runtime/local/datastructures/DataObjectFactory.h>
#include <runtime/local/datastructures/DenseMatrix.h>
#include <runtime/local/kernels/CheckEq.h>
#include <runtime/local/kernels/Reshape.h>

#include <tags.h>

#include <catch.hpp>

#include <type_traits>
#include <vector>

#include <cstdint>

#define DATA_TYPES DenseMatrix, Matrix
#define VALUE_TYPES double, uint32_t

template <class DT> void checkReshape(const DT *arg, size_t numRows, size_t numCols, const DT *exp) {
    DT *res = nullptr;
    reshape<DT, DT>(res, arg, numRows, numCols, nullptr); // w/o template
    CHECK(*res == *exp);
    DataObjectFactory::destroy(res);
}

TEMPLATE_PRODUCT_TEST_CASE("Reshape", TAG_KERNELS, (DATA_TYPES), (VALUE_TYPES)) {
    using DT = TestType;
    using VT = typename DT::VT;
    using DTView = typename std::conditional<std::is_same<DT, Matrix<VT>>::value, DenseMatrix<VT>, DT>::type;

    std::vector<typename DT::VT> vals = {0, 1, 2, 3, 4, 5, 6, 7, 8, 9, 10, 11};
    DT *arg = genGivenVals<DT>(1, vals); // 1x12

    SECTION("valid reshape 1") {
        const DT *exp = genGivenVals<DT>(12, vals); // 12x1
        checkReshape(arg, 12, 1, exp);
        DataObjectFactory::destroy(exp);
    }
    SECTION("valid reshape 2") {
        const DT *exp = genGivenVals<DT>(3, vals); // 3x4
        checkReshape(arg, 3, 4, exp);
        DataObjectFactory::destroy(exp);
    }
    SECTION("view 1") {
        const DTView *initial = genGivenVals<DTView>(3, vals);                                      // 3x4
        const DT *view = static_cast<DT *>(DataObjectFactory::create<DTView>(initial, 0, 3, 2, 4)); // 3x2
        const DT *exp = genGivenVals<DT>(2, {2, 3, 6, 7, 10, 11});                                  // 2x3
        checkReshape(view, 2, 3, exp);

        DataObjectFactory::destroy(exp, initial, view);
    }
    SECTION("view 2") {
        const DTView *initial = genGivenVals<DTView>(2, vals);                                      // 2x6
        const DT *view = static_cast<DT *>(DataObjectFactory::create<DTView>(initial, 1, 2, 0, 6)); // 1x6
        const DT *exp = genGivenVals<DT>(3, {6, 7, 8, 9, 10, 11});                                  // 3x2
        checkReshape(view, 3, 2, exp);

        DataObjectFactory::destroy(exp, initial, view);
    }
    SECTION("view 3") {
        const DTView *initial = genGivenVals<DTView>(2, vals);                                      // 2x6
        const DT *view = static_cast<DT *>(DataObjectFactory::create<DTView>(initial, 1, 2, 0, 4)); // 1x4
        const DT *exp = genGivenVals<DT>(2, {6, 7, 8, 9});                                          // 2x2
        checkReshape(view, 2, 2, exp);

        DataObjectFactory::destroy(exp, initial, view);
    }
    SECTION("invalid reshape") {
        DT *res = nullptr;
        CHECK_THROWS(reshape<DT, DT>(res, arg, 5, 2, nullptr));
    }

    DataObjectFactory::destroy(arg);
}

<<<<<<< HEAD
TEMPLATE_PRODUCT_TEST_CASE("Reshape_string", TAG_KERNELS, (DenseMatrix), (ALL_STRING_VALUE_TYPES)) {
=======
TEMPLATE_PRODUCT_TEST_CASE("Reshape - string specific", TAG_KERNELS, (DATA_TYPES), (ALL_STRING_VALUE_TYPES)) {
>>>>>>> 540d322b
    using DT = TestType;
    using VT = typename DT::VT;
    using DTView = typename std::conditional<std::is_same<DT, Matrix<VT>>::value, DenseMatrix<VT>, DT>::type;

    std::vector<typename DT::VT> vals = {"ab",      "abcd",     "",          "a",   "abcde", "abcdef",
                                         "abcdefg", "abcdefgh", "abcdefghi", " ab", " ",     "123"};
    DT *arg = genGivenVals<DT>(1, vals); // 1x12

    SECTION("valid reshape 1") {
        const DT *exp = genGivenVals<DT>(12, vals); // 12x1
        checkReshape(arg, 12, 1, exp);
        DataObjectFactory::destroy(exp);
    }
    SECTION("valid reshape 2") {
        const DT *exp = genGivenVals<DT>(3, vals); // 3x4
        checkReshape(arg, 3, 4, exp);
        DataObjectFactory::destroy(exp);
    }
    SECTION("view 1") {
        const DTView *initial = genGivenVals<DTView>(3, vals);                                      // 3x4
        const DT *view = static_cast<DT *>(DataObjectFactory::create<DTView>(initial, 0, 3, 2, 4)); // 3x2
        const DT *exp = genGivenVals<DT>(2, {"", "a", "abcdefg", "abcdefgh", " ", "123"});          // 2x3
        checkReshape(view, 2, 3, exp);

        DataObjectFactory::destroy(exp, initial, view);
    }
    SECTION("view 2") {
        const DTView *initial = genGivenVals<DTView>(2, vals);                                        // 2x6
        const DT *view = static_cast<DT *>(DataObjectFactory::create<DTView>(initial, 1, 2, 0, 6));   // 1x6
        const DT *exp = genGivenVals<DT>(3, {"abcdefg", "abcdefgh", "abcdefghi", " ab", " ", "123"}); // 3x2
        checkReshape(view, 3, 2, exp);

        DataObjectFactory::destroy(exp, initial, view);
    }
    SECTION("view 3") {
        const DTView *initial = genGivenVals<DTView>(2, vals);                                      // 2x6
        const DT *view = static_cast<DT *>(DataObjectFactory::create<DTView>(initial, 1, 2, 0, 4)); // 1x4
        const DT *exp = genGivenVals<DT>(2, {"abcdefg", "abcdefgh", "abcdefghi", " ab"});           // 2x2
        checkReshape(view, 2, 2, exp);

        DataObjectFactory::destroy(exp, initial, view);
    }
    SECTION("invalid reshape") {
        DT *res = nullptr;
        CHECK_THROWS(reshape<DT, DT>(res, arg, 5, 2, nullptr));
    }

    DataObjectFactory::destroy(arg);
}<|MERGE_RESOLUTION|>--- conflicted
+++ resolved
@@ -89,11 +89,7 @@
     DataObjectFactory::destroy(arg);
 }
 
-<<<<<<< HEAD
-TEMPLATE_PRODUCT_TEST_CASE("Reshape_string", TAG_KERNELS, (DenseMatrix), (ALL_STRING_VALUE_TYPES)) {
-=======
 TEMPLATE_PRODUCT_TEST_CASE("Reshape - string specific", TAG_KERNELS, (DATA_TYPES), (ALL_STRING_VALUE_TYPES)) {
->>>>>>> 540d322b
     using DT = TestType;
     using VT = typename DT::VT;
     using DTView = typename std::conditional<std::is_same<DT, Matrix<VT>>::value, DenseMatrix<VT>, DT>::type;
