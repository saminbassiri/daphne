/*
 * Copyright 2023 The DAPHNE Consortium
 *
 * Licensed under the Apache License, Version 2.0 (the "License");
 * you may not use this file except in compliance with the License.
 * You may obtain a copy of the License at
 *
 *     http://www.apache.org/licenses/LICENSE-2.0
 *
 * Unless required by applicable law or agreed to in writing, software
 * distributed under the License is distributed on an "AS IS" BASIS,
 * WITHOUT WARRANTIES OR CONDITIONS OF ANY KIND, either express or implied.
 * See the License for the specific language governing permissions and
 * limitations under the License.
 */

#include <runtime/local/datagen/GenGivenVals.h>
#include <runtime/local/datastructures/DenseMatrix.h>
#include <runtime/local/kernels/CheckEq.h>
#include <runtime/local/kernels/InsertRow.h>

#include <catch.hpp>
#include <tags.h>

#include <cstdint>

#define DATA_TYPES DenseMatrix, Matrix
#define VALUE_TYPES int32_t, double

template <typename DTArg, typename VTSel>
void checkInsertRow(const DTArg *arg, const DTArg *ins, const VTSel lowerIncl, const VTSel upperExcl,
                    const DTArg *exp) {
    DTArg *res = nullptr;
    insertRow<DTArg, DTArg, VTSel>(res, arg, ins, lowerIncl, upperExcl, nullptr);
    CHECK(*res == *exp);
    DataObjectFactory::destroy(res, exp);
}

template <typename DTArg, typename VTSel>
void checkInsertRowThrow(const DTArg *arg, const DTArg *ins, const VTSel lowerIncl, const VTSel upperExcl) {
    DTArg *res = nullptr;
    REQUIRE_THROWS_AS((insertRow<DTArg, DTArg, VTSel>(res, arg, ins, lowerIncl, upperExcl, nullptr)),
                      std::out_of_range);
}

TEMPLATE_PRODUCT_TEST_CASE("InsertRow", TAG_KERNELS, (DATA_TYPES), (VALUE_TYPES)) {
    using DT = TestType;
    using VT = typename DT::VT;

    auto arg = genGivenVals<DT>(4, {
                                       1,
                                       -2,
                                       3,
                                       4,
                                       -5,
                                       6,
                                       7,
                                       -8,
                                       9,
                                       10,
                                       -11,
                                       12,
                                   });

    auto ins = genGivenVals<DT>(2, {
                                       2,
                                       -2,
                                       2,
                                       7,
                                       9,
                                       11,
                                   });

    SECTION("multiple insertions, lower bound") {
        VT lowerIncl = 0;
        VT upperExcl = 2;
        DT *exp = genGivenVals<DT>(4, {
                                          2,
                                          -2,
                                          2,
                                          7,
                                          9,
                                          11,
                                          7,
                                          -8,
                                          9,
                                          10,
                                          -11,
                                          12,
                                      });

        checkInsertRow(arg, ins, lowerIncl, upperExcl, exp);
    }

    SECTION("multiple insertion, middle") {
        VT lowerIncl = 1;
        VT upperExcl = 3;
        DT *exp = genGivenVals<DT>(4, {
                                          1,
                                          -2,
                                          3,
                                          2,
                                          -2,
                                          2,
                                          7,
                                          9,
                                          11,
                                          10,
                                          -11,
                                          12,
                                      });

        checkInsertRow(arg, ins, lowerIncl, upperExcl, exp);
    }

    SECTION("multiple insertions, upper bound") {
        VT lowerIncl = 2;
        VT upperExcl = 4;
        DT *exp = genGivenVals<DT>(4, {
                                          1,
                                          -2,
                                          3,
                                          4,
                                          -5,
                                          6,
                                          2,
                                          -2,
                                          2,
                                          7,
                                          9,
                                          11,
                                      });

        checkInsertRow(arg, ins, lowerIncl, upperExcl, exp);
    }

    SECTION("out of bounds - negative") {
        VT lowerIncl = -1;
        VT upperExcl = 1;

        checkInsertRowThrow(arg, ins, lowerIncl, upperExcl);
    }

    SECTION("out of bounds - too high") {
        VT lowerIncl = 3;
        VT upperExcl = 5;

        checkInsertRowThrow(arg, ins, lowerIncl, upperExcl);
    }

    DataObjectFactory::destroy(arg, ins);
}

<<<<<<< HEAD
TEMPLATE_PRODUCT_TEST_CASE("InsertRow", TAG_KERNELS, (DenseMatrix), (ALL_STRING_VALUE_TYPES)) {
=======
TEMPLATE_PRODUCT_TEST_CASE("InsertRow - string specific", TAG_KERNELS, (DATA_TYPES), (ALL_STRING_VALUE_TYPES)) {
>>>>>>> 540d322b
    using DT = TestType;
    using VT = typename DT::VT;

    auto arg = genGivenVals<DT>(4, {VT("a"), VT(""), VT("1"), VT("abc"), VT("abc"), VT("abcd"), VT(" "), VT("a"),
                                    VT("ABC"), VT("34ab"), VT("ac"), VT("b")});

    auto ins = genGivenVals<DT>(2, {VT("a"), VT("b"), VT("c"), VT("d"), VT("e"), VT("f")});

    SECTION("multiple insertions, lower bound") {
        size_t lowerIncl = 0;
        size_t upperExcl = 2;
        DT *exp = genGivenVals<DT>(4, {VT("a"), VT("b"), VT("c"), VT("d"), VT("e"), VT("f"), VT(" "), VT("a"),
                                       VT("ABC"), VT("34ab"), VT("ac"), VT("b")});

        checkInsertRow(arg, ins, lowerIncl, upperExcl, exp);
    }

    SECTION("multiple insertion, middle") {
        size_t lowerIncl = 1;
        size_t upperExcl = 3;
        DT *exp = genGivenVals<DT>(4, {VT("a"), VT(""), VT("1"), VT("a"), VT("b"), VT("c"), VT("d"), VT("e"), VT("f"),
                                       VT("34ab"), VT("ac"), VT("b")});

        checkInsertRow(arg, ins, lowerIncl, upperExcl, exp);
    }

    SECTION("multiple insertions, upper bound") {
        size_t lowerIncl = 2;
        size_t upperExcl = 4;
        DT *exp = genGivenVals<DT>(4, {VT("a"), VT(""), VT("1"), VT("abc"), VT("abc"), VT("abcd"), VT("a"), VT("b"),
                                       VT("c"), VT("d"), VT("e"), VT("f")});

        checkInsertRow(arg, ins, lowerIncl, upperExcl, exp);
    }

    SECTION("out of bounds - negative") {
        size_t lowerIncl = -1;
        size_t upperExcl = 1;

        checkInsertRowThrow(arg, ins, lowerIncl, upperExcl);
    }

    SECTION("out of bounds - too high") {
        size_t lowerIncl = 3;
        size_t upperExcl = 5;

        checkInsertRowThrow(arg, ins, lowerIncl, upperExcl);
    }

    DataObjectFactory::destroy(arg, ins);
}

TEMPLATE_PRODUCT_TEST_CASE("InsertRow - FP specific", TAG_KERNELS, (DATA_TYPES), (double)) {
    using DT = TestType;
    using VT = typename DT::VT;

    auto arg = genGivenVals<DT>(4, {
                                       1,
                                       -2,
                                       3,
                                       4,
                                       -5,
                                       6,
                                       7,
                                       -8,
                                       9,
                                       10,
                                       -11,
                                       12.4,
                                   });

    auto ins = genGivenVals<DT>(2, {
                                       2,
                                       -2,
                                       2,
                                       7,
                                       9,
                                       11,
                                   });

    SECTION("multiple insertions, FP bounds") {
        VT lowerIncl = 2.4;
        VT upperExcl = 4.9;
        DT *exp = genGivenVals<DT>(4, {
                                          1,
                                          -2,
                                          3,
                                          4,
                                          -5,
                                          6,
                                          2,
                                          -2,
                                          2,
                                          7,
                                          9,
                                          11,
                                      });

        checkInsertRow(arg, ins, lowerIncl, upperExcl, exp);
    }

    DataObjectFactory::destroy(arg, ins);
}<|MERGE_RESOLUTION|>--- conflicted
+++ resolved
@@ -151,11 +151,7 @@
     DataObjectFactory::destroy(arg, ins);
 }
 
-<<<<<<< HEAD
-TEMPLATE_PRODUCT_TEST_CASE("InsertRow", TAG_KERNELS, (DenseMatrix), (ALL_STRING_VALUE_TYPES)) {
-=======
 TEMPLATE_PRODUCT_TEST_CASE("InsertRow - string specific", TAG_KERNELS, (DATA_TYPES), (ALL_STRING_VALUE_TYPES)) {
->>>>>>> 540d322b
     using DT = TestType;
     using VT = typename DT::VT;
 
